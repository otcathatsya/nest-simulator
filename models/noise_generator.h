/*
 *  noise_generator.h
 *
 *  This file is part of NEST.
 *
 *  Copyright (C) 2004 The NEST Initiative
 *
 *  NEST is free software: you can redistribute it and/or modify
 *  it under the terms of the GNU General Public License as published by
 *  the Free Software Foundation, either version 2 of the License, or
 *  (at your option) any later version.
 *
 *  NEST is distributed in the hope that it will be useful,
 *  but WITHOUT ANY WARRANTY; without even the implied warranty of
 *  MERCHANTABILITY or FITNESS FOR A PARTICULAR PURPOSE.  See the
 *  GNU General Public License for more details.
 *
 *  You should have received a copy of the GNU General Public License
 *  along with NEST.  If not, see <http://www.gnu.org/licenses/>.
 *
 */

#ifndef NOISE_GENERATOR_H
#define NOISE_GENERATOR_H

// C++ includes:
#include <vector>

// Includes from librandom:
#include "normal_randomdev.h"

// Includes from nestkernel:
#include "connection.h"
#include "event.h"
#include "nest_types.h"
#include "node.h"
#include "stimulating_device.h"
#include "universal_data_logger.h"

namespace nest
{

/* BeginDocumentation
Name: noise_generator - Device to generate Gaussian white noise current.
Description:
This device can be used to inject a Gaussian "white" noise current into a node.
The current is not really white, but a piecewise constant current with Gaussian
distributed amplitude. The current changes at intervals of dt. dt must be a
multiple of the simulation step size, the default is 1.0ms,
corresponding to a 1kHz cut-off.
Additionally a second sinusodial modulated term can be added to the standard
deviation of the noise.

The current generated is given by

  I(t) = mean + std * N_j  for t_0 + j dt <= t < t_0 + (j-1) dt

where N_j are Gaussian random numbers with unit standard deviation and t_0 is
the device onset time.
If the modulation is added the current is given by

  I(t) = mean + sqrt(std^2 + std_mod^2 * sin(omega * t + phase)) * N_j
                                            for t_0 + j dt <= t < t_0 + (j-1) dt

For a detailed discussion of the properties of the noise generator, please see
the noise_generator.ipynb notebook included in the NEST source code
(docs/model_details).

Parameters:
The following parameters can be set in the status dictionary:

mean      double - mean value of the noise current in pA
std       double - standard deviation of noise current in pA
dt        double - interval between changes in current in ms, default 1.0ms
std_mod   double - modulated standard deviation of noise current in pA
phase     double - Phase of sine modulation (0-360 deg)
frequency double - Frequency of sine modulation in Hz

Remarks:
 - All targets receive different currents.
 - The currents for all targets change at the same points in time.
 - The interval between changes, dt, must be a multiple of the time step.
 - The effect of this noise current on a neuron DEPENDS ON DT. Consider
   the membrane potential fluctuations evoked when a noise current is
   injected into a neuron. The standard deviation of these fluctuations
   across an ensemble will increase with dt for a given value of std.
   For the leaky integrate-and-fire neuron with time constant tau_m and
   capacity C_m, membrane potential fluctuations Sigma at times t_j+delay are
   given by

     Sigma = std * tau_m / C_m * sqrt( (1-x) / (1+x) ) where x = exp(-dt/tau_m)

   for large t_j. In the white noise limit, dt -> 0, one has

     Sigma -> std / C_m * sqrt(dt * tau / 2).

   To obtain comparable results for different values of dt, you must
   adapt std.
 - As the noise generator provides a different current for each of its targets,
   the current recorded represents the instantaneous average of all the
   currents computed. When there exists only a single target, this would be
   equivalent to the actual current provided to that target.

Sends: CurrentEvent

SeeAlso: Device

Author: Ported to NEST2 API 08/2007 by Jochen Eppler, updated 07/2008 by HEP
*/

/**
 * Gaussian white noise generator.
 * Provide Gaussian "white" noise input current
 */
class noise_generator : public Node
{

public:
  noise_generator();
  noise_generator( const noise_generator& );

  bool
  has_proxies() const
  {
    return false;
  }

  /**
   * Import sets of overloaded virtual functions.
   * @see Technical Issues / Virtual Functions: Overriding, Overloading, and
   * Hiding
   */
  using Node::handle;
  using Node::handles_test_event;
  using Node::event_hook;
  using Node::sends_signal;

  port send_test_event( Node&, rport, synindex, bool );

  SignalType sends_signal() const;

  void handle( DataLoggingRequest& );

  port handles_test_event( DataLoggingRequest&, rport );

  void get_status( DictionaryDatum& ) const;
  void set_status( const DictionaryDatum& );

<<<<<<< HEAD
  void set_local_device_id( const index ldid );
  index get_local_device_id() const;
=======
  //! Allow multimeter to connect to local instances
  bool
  local_receiver() const
  {
    return true;
  }
>>>>>>> 04726d94

private:
  void init_state_( const Node& );
  void init_buffers_();

  /**
   * Recalculates parameters and forces reinitialization
   * of amplitudes if number of targets has changed.
   */
  void calibrate();

  void update( Time const&, const long, const long );
  void event_hook( DSCurrentEvent& );

  // ------------------------------------------------------------

  typedef std::vector< double > AmpVec_;

  /**
   * Store independent parameters of the model.
   */
  struct Parameters_
  {
    double mean_;    //!< mean current, in pA
    double std_;     //!< standard deviation of current, in pA
    double std_mod_; //!< standard deviation of current modulation, in pA
    double freq_;    //!< Standard frequency in Hz
    double phi_deg_; //!< Phase of sinusodial noise modulation (0-360 deg)
    Time dt_;        //!< time interval between updates

    /**
     * Number of targets.
     * This is a hidden parameter; must be placed in parameters,
     * even though it is an implementation detail, since it
     * concerns the connections and must not be affected by resets.
     */
    size_t num_targets_;

    Parameters_(); //!< Sets default parameter values
    Parameters_( const Parameters_& );
    Parameters_& operator=( const Parameters_& p );

    void get( DictionaryDatum& ) const; //!< Store current values in dictionary
    //! Set values from dictionary
    void set( const DictionaryDatum&, const noise_generator& );
  };

  // ------------------------------------------------------------

  struct State_
  {
    double y_0_;
    double y_1_;
    double I_avg_; //!< Average of instantaneous currents computed
                   //!< Used for recording current

    State_(); //!< Sets default parameter values

    void get( DictionaryDatum& ) const; //!< Store current values in dictionary
  };

  // ------------------------------------------------------------

  // The next two classes need to be friends to access the State_ class/member
  friend class RecordablesMap< noise_generator >;
  friend class UniversalDataLogger< noise_generator >;

  // ------------------------------------------------------------

  struct Buffers_
  {
    long next_step_; //!< time step of next change in current
    AmpVec_ amps_;   //!< amplitudes, one per target
    Buffers_( noise_generator& );
    Buffers_( const Buffers_&, noise_generator& );
    UniversalDataLogger< noise_generator > logger_;
  };

  // ------------------------------------------------------------

  struct Variables_
  {
    long dt_steps_;                         //!< update interval in steps
    librandom::NormalRandomDev normal_dev_; //!< random deviate generator
    double omega_;                          //!< Angelfrequency i rad/s
    double phi_rad_; //!< Phase of sine current (0-2Pi rad)

    // The exact integration matrix
    double A_00_;
    double A_01_;
    double A_10_;
    double A_11_;
  };

  double
  get_I_avg_() const
  {
    return S_.I_avg_;
  }

  // ------------------------------------------------------------

  static RecordablesMap< noise_generator > recordablesMap_;

  StimulatingDevice< CurrentEvent > device_;
  Parameters_ P_;
  State_ S_;
  Variables_ V_;
  Buffers_ B_;
<<<<<<< HEAD
  State_ S_;

  index local_device_id_;
=======
>>>>>>> 04726d94
};

inline port
noise_generator::handles_test_event( DataLoggingRequest& dlr,
  rport receptor_type )
{
  if ( receptor_type != 0 )
  {
    throw UnknownReceptorType( receptor_type, get_name() );
  }
  return B_.logger_.connect_logging_device( dlr, recordablesMap_ );
}

inline void
noise_generator::get_status( DictionaryDatum& d ) const
{
  P_.get( d );
  S_.get( d );
  device_.get_status( d );

  ( *d )[ names::recordables ] = recordablesMap_.get_list();
}

inline void
noise_generator::set_status( const DictionaryDatum& d )
{
  Parameters_ ptmp = P_;               // temporary copy in case of errors
  ptmp.num_targets_ = P_.num_targets_; // Copy Constr. does not copy connections
  ptmp.set( d, *this );                // throws if BadProperty

  // We now know that ptmp is consistent. We do not write it back
  // to P_ before we are also sure that the properties to be set
  // in the parent class are internally consistent.
  device_.set_status( d );

  // if we get here, temporaries contain consistent set of properties
  P_ = ptmp;
  P_.num_targets_ = ptmp.num_targets_;
}

inline SignalType
noise_generator::sends_signal() const
{
  return ALL;
}

inline void
noise_generator::set_local_device_id( const index ldid )
{
  local_device_id_ = ldid;
}

inline index
noise_generator::get_local_device_id() const
{
  return local_device_id_;
}

} // namespace
#endif // NOISE_GENERATOR_H<|MERGE_RESOLUTION|>--- conflicted
+++ resolved
@@ -146,17 +146,15 @@
   void get_status( DictionaryDatum& ) const;
   void set_status( const DictionaryDatum& );
 
-<<<<<<< HEAD
   void set_local_device_id( const index ldid );
   index get_local_device_id() const;
-=======
+
   //! Allow multimeter to connect to local instances
   bool
   local_receiver() const
   {
     return true;
   }
->>>>>>> 04726d94
 
 private:
   void init_state_( const Node& );
@@ -266,12 +264,8 @@
   State_ S_;
   Variables_ V_;
   Buffers_ B_;
-<<<<<<< HEAD
-  State_ S_;
 
   index local_device_id_;
-=======
->>>>>>> 04726d94
 };
 
 inline port
