--- conflicted
+++ resolved
@@ -213,16 +213,12 @@
         // use multiplicity 2 to signal transition to 1 state
         // use multiplicity 1 to signal transition to 0 state
         se.set_multiplicity( new_y ? 2 : 1 );
-<<<<<<< HEAD
         kernel().event_delivery_manager.send( *this, se, lag );
-=======
-        network()->send( *this, se, lag );
 
         // As multiplicity is used only to signal internal information
         // to other binary neurons, we only set spiketime once, independent
         // of multiplicity.
         set_spiketime( Time::step( origin.get_steps() + lag + 1 ) );
->>>>>>> 7ed0fd07
         S_.y_ = new_y;
       }
 
