/*
 *  poisson_generator.cpp
 *
 *  This file is part of NEST.
 *
 *  Copyright (C) 2004 The NEST Initiative
 *
 *  NEST is free software: you can redistribute it and/or modify
 *  it under the terms of the GNU General Public License as published by
 *  the Free Software Foundation, either version 2 of the License, or
 *  (at your option) any later version.
 *
 *  NEST is distributed in the hope that it will be useful,
 *  but WITHOUT ANY WARRANTY; without even the implied warranty of
 *  MERCHANTABILITY or FITNESS FOR A PARTICULAR PURPOSE.  See the
 *  GNU General Public License for more details.
 *
 *  You should have received a copy of the GNU General Public License
 *  along with NEST.  If not, see <http://www.gnu.org/licenses/>.
 *
 */

#include "poisson_generator.h"

// Includes from nestkernel:
#include "event_delivery_manager_impl.h"
#include "exceptions.h"
#include "kernel_manager.h"

// Includes from sli:
#include "dict.h"
#include "dictutils.h"
#include "doubledatum.h"

/* ----------------------------------------------------------------
 * Default constructors defining default parameter
 * ---------------------------------------------------------------- */

nest::poisson_generator::Parameters_::Parameters_()
  : rate_( 0.0 ) // pA
{
}


/* ----------------------------------------------------------------
 * Parameter extraction and manipulation functions
 * ---------------------------------------------------------------- */

void
nest::poisson_generator::Parameters_::get( DictionaryDatum& d ) const
{
  def< double >( d, names::rate, rate_ );
}

void
nest::poisson_generator::Parameters_::set( const DictionaryDatum& d )
{
  updateValue< double >( d, names::rate, rate_ );
  if ( rate_ < 0 )
    throw BadProperty( "The rate cannot be negative." );
}


/* ----------------------------------------------------------------
 * Default and copy constructor for node
 * ---------------------------------------------------------------- */

nest::poisson_generator::poisson_generator()
  : Node()
  , device_()
  , P_()
{
}

nest::poisson_generator::poisson_generator( const poisson_generator& n )
  : Node( n )
  , device_( n.device_ )
  , P_( n.P_ )
{
}


/* ----------------------------------------------------------------
 * Node initialization functions
 * ---------------------------------------------------------------- */

void
nest::poisson_generator::init_state_( const Node& proto )
{
  const poisson_generator& pr = downcast< poisson_generator >( proto );

  device_.init_state( pr.device_ );
}

void
nest::poisson_generator::init_buffers_()
{
  device_.init_buffers();
}

void
nest::poisson_generator::calibrate()
{
  device_.calibrate();

  // rate_ is in Hz, dt in ms, so we have to convert from s to ms
  V_.poisson_dev_.set_lambda(
    Time::get_resolution().get_ms() * P_.rate_ * 1e-3 );
}


/* ----------------------------------------------------------------
 * Update function and event hook
 * ---------------------------------------------------------------- */

void
nest::poisson_generator::update( Time const& T,
  const long_t from,
  const long_t to )
{
<<<<<<< HEAD
  assert( to >= 0
    && ( delay ) from < kernel().connection_builder_manager.get_min_delay() );
=======
  assert( to >= 0 && ( delay ) from < kernel().connection_manager.get_min_delay() );
>>>>>>> fdfed898
  assert( from < to );

  if ( P_.rate_ <= 0 )
    return;

  for ( long_t lag = from; lag < to; ++lag )
  {
    if ( !device_.is_active( T + Time::step( lag ) ) )
      continue; // no spike at this lag

    DSSpikeEvent se;
    kernel().event_delivery_manager.send( *this, se, lag );
  }
}

void
nest::poisson_generator::event_hook( DSSpikeEvent& e )
{
  librandom::RngPtr rng = kernel().rng_manager.get_rng( get_thread() );
  long_t n_spikes = V_.poisson_dev_.ldev( rng );

  if ( n_spikes > 0 ) // we must not send events with multiplicity 0
  {
    e.set_multiplicity( n_spikes );
    e.get_receiver().handle( e );
  }
}<|MERGE_RESOLUTION|>--- conflicted
+++ resolved
@@ -118,12 +118,8 @@
   const long_t from,
   const long_t to )
 {
-<<<<<<< HEAD
-  assert( to >= 0
-    && ( delay ) from < kernel().connection_builder_manager.get_min_delay() );
-=======
-  assert( to >= 0 && ( delay ) from < kernel().connection_manager.get_min_delay() );
->>>>>>> fdfed898
+  assert(
+    to >= 0 && ( delay ) from < kernel().connection_manager.get_min_delay() );
   assert( from < to );
 
   if ( P_.rate_ <= 0 )
