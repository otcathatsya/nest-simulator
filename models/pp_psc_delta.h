--- conflicted
+++ resolved
@@ -170,12 +170,8 @@
    Receives: SpikeEvent, CurrentEvent, DataLoggingRequest
 
    Author:  July 2009, Deger, Helias; January 2011, Zaytsev; May 2014, Setareh
-<<<<<<< HEAD
-   SeeAlso: pp_pop_psc_delta, iaf_psc_delta, iaf_psc_alpha, iaf_psc_exp, iaf_psc_delta_canon
-=======
    SeeAlso: pp_pop_psc_delta, iaf_psc_delta, iaf_psc_alpha, iaf_psc_exp,
    iaf_psc_delta_canon
->>>>>>> e813ef37
 */
 
 /**
