# -*- coding: utf-8 -*-
#
# hl_api_connections.py
#
# This file is part of NEST.
#
# Copyright (C) 2004 The NEST Initiative
#
# NEST is free software: you can redistribute it and/or modify
# it under the terms of the GNU General Public License as published by
# the Free Software Foundation, either version 2 of the License, or
# (at your option) any later version.
#
# NEST is distributed in the hope that it will be useful,
# but WITHOUT ANY WARRANTY; without even the implied warranty of
# MERCHANTABILITY or FITNESS FOR A PARTICULAR PURPOSE.  See the
# GNU General Public License for more details.
#
# You should have received a copy of the GNU General Public License
# along with NEST.  If not, see <http://www.gnu.org/licenses/>.

"""
Functions for connection handling
"""

import numpy

from ..ll_api import *
from .. import pynestkernel as kernel

from .hl_api_connection_helpers import (_process_input_nodes, _connect_layers_needed,
                                        _connect_spatial, _process_conn_spec,
                                        _process_spatial_projections, _process_syn_spec)
from .hl_api_helper import *
from .hl_api_info import GetStatus
from .hl_api_nodes import Create
from .hl_api_parallel_computing import NumProcesses
<<<<<<< HEAD
from .hl_api_projections import BuildNetwork
from .hl_api_simulation import GetKernelStatus, SetKernelStatus
=======
>>>>>>> 98b2fb4d
from .hl_api_types import NodeCollection, SynapseCollection, Mask, Parameter

__all__ = [
    '_array_connect',
    'Disconnect',
    'GetConnections',
]


@check_stack
def GetConnections(source=None, target=None, synapse_model=None,
                   synapse_label=None):
    """Return a `SynapseCollection` representing the connection identifiers.

    Any combination of `source`, `target`, `synapse_model` and
    `synapse_label` parameters is permitted.

    Parameters
    ----------
    source : NodeCollection, optional
        Source node IDs, only connections from these
        pre-synaptic neurons are returned
    target : NodeCollection, optional
        Target node IDs, only connections to these
        postsynaptic neurons are returned
    synapse_model : str, optional
        Only connections with this synapse type are returned
    synapse_label : int, optional
        (non-negative) only connections with this synapse label are returned

    Returns
    -------
    SynapseCollection:
        Object representing the source-node_id, target-node_id, target-thread, synapse-id, port of connections, see
        :py:class:`.SynapseCollection` for more.

    Raises
    ------
    TypeError

    Notes
    -----
    Only connections with targets on the MPI process executing
    the command are returned.
    """

    params = {}

    BuildNetwork()

    if source is not None:
        if isinstance(source, NodeCollection):
            params['source'] = source
        else:
            raise TypeError("source must be NodeCollection.")

    if target is not None:
        if isinstance(target, NodeCollection):
            params['target'] = target
        else:
            raise TypeError("target must be NodeCollection.")

    if synapse_model is not None:
        params['synapse_model'] = kernel.SLILiteral(synapse_model)

    if synapse_label is not None:
        params['synapse_label'] = synapse_label

    sps(params)
    sr("GetConnections")

    conns = spp()

    if isinstance(conns, tuple):
        conns = SynapseCollection(None)

    return conns


@check_stack
def _array_connect(pre, post, conn_spec, syn_spec=None):
    """
    Connect `pre` nodes to `post` nodes with one-to-one scheme.

    `pre` and `post` are arrays of node IDs, which might contain non-unique IDs. The
    arrays must be of the same length. You may also specify weight, delay, and
    receptor type for each connection as NumPy arrays in the `syn_spec` dictionary.

    Parameters
    ----------
    pre: list/array/NodeCollection
        Node IDs
    post: list/array/NodeCollection
        Node IDs
    conn_spec: Dictionary
        Connection specifications. Must contain the keyword `rule`
    syn_spec: Dictionary (optional)
        Synapse specifications
        If `weight`, `delay`, or `receptor_type` is specified, they must be given as
        single elements or as arrays with the length of pre and post.
    """
    use_connect_arrays, pre, post = _process_input_nodes(pre, post, conn_spec)

    # Converting conn_spec to dict, without putting it on the SLI stack.
    processed_conn_spec = _process_conn_spec(conn_spec)
    # If syn_spec is given, its contents are checked, and if needed converted
    # to the right formats.
    processed_syn_spec = _process_syn_spec(
        syn_spec, processed_conn_spec, len(pre), len(post), use_connect_arrays)

    # If pre and post are arrays of node IDs, and conn_spec is unspecified,
    # the node IDs are connected one-to-one.
    if use_connect_arrays:
        if processed_syn_spec is None:
            raise ValueError("When connecting two arrays of node IDs, the synapse specification dictionary must "
                             "be specified and contain at least the synapse model.")

        # In case of misspelling
        if "weights" in processed_syn_spec:
            raise ValueError("To specify weights, use 'weight' in syn_spec.")
        if "delays" in processed_syn_spec:
            raise ValueError("To specify delays, use 'delay' in syn_spec.")

        weights = numpy.array(processed_syn_spec['weight']) if 'weight' in processed_syn_spec else None
        delays = numpy.array(processed_syn_spec['delay']) if 'delay' in processed_syn_spec else None

        try:
            synapse_model = processed_syn_spec['synapse_model']
        except KeyError:
            raise ValueError("When connecting two arrays of node IDs, the synapse specification dictionary must "
                             "contain a synapse model.")

        # Split remaining syn_spec entries to key and value arrays
        reduced_processed_syn_spec = {k: processed_syn_spec[k]
                                      for k in set(processed_syn_spec.keys()).difference(
                                          set(('weight', 'delay', 'synapse_model')))}

        if len(reduced_processed_syn_spec) > 0:
            syn_param_keys = numpy.array(list(reduced_processed_syn_spec.keys()), dtype=numpy.string_)
            syn_param_values = numpy.zeros([len(reduced_processed_syn_spec), len(pre)])

            for i, value in enumerate(reduced_processed_syn_spec.values()):
                syn_param_values[i] = value
        else:
            syn_param_keys = None
            syn_param_values = None

        connect_arrays(pre, post, weights, delays, synapse_model, syn_param_keys, syn_param_values)

    return use_connect_arrays


@check_stack
def Disconnect(pre, post, conn_spec='one_to_one', syn_spec='static_synapse'):
    """Disconnect `pre` neurons from `post` neurons.

    Neurons in `pre` and `post` are disconnected using the specified disconnection
    rule (one-to-one by default) and synapse type (:cpp:class:`static_synapse <nest::static_synapse>` by default).
    Details depend on the disconnection rule.

    Parameters
    ----------
    pre : NodeCollection
        Presynaptic nodes, given as `NodeCollection`
    post : NodeCollection
        Postsynaptic nodes, given as `NodeCollection`
    conn_spec : str or dict
        Disconnection rule, see below
    syn_spec : str or dict
        Synapse specifications, see below

    Notes
    -------

    **conn_spec**

    Apply the same rules as for connectivity specs in the :py:func:`.Connect` method

    Possible choices of the conn_spec are
    ::
     - 'one_to_one'
     - 'all_to_all'

    **syn_spec**

    The synapse model and its properties can be inserted either as a
    string describing one synapse model (synapse models are listed in the
    synapsedict) or as a dictionary as described below.

    Note that only the synapse type is checked when we disconnect and that if
    `syn_spec` is given as a non-empty dictionary, the 'synapse_model' parameter must be
    present.

    If no synapse model is specified the default model :cpp:class:`static_synapse <nest::static_synapse>`
    will be used.

    Available keys in the synapse dictionary are:
    ::

    - 'synapse_model'
    - 'weight'
    - 'delay',
    - 'receptor_type'
    - parameters specific to the synapse model chosen

    'synapse_model' determines the synapse type, taken from pre-defined synapse
    types in NEST or manually specified synapses created via :py:func:`.CopyModel`.

    All other parameters are not currently implemented.

    Notes
    -----
    `Disconnect` only disconnects explicitly specified nodes.
    """

    sps(pre)
    sps(post)

    if is_string(conn_spec):
        conn_spec = {'rule': conn_spec}
    if is_string(syn_spec):
        syn_spec = {'synapse_model': syn_spec}

    sps(conn_spec)
    sps(syn_spec)

    sr('Disconnect_g_g_D_D')<|MERGE_RESOLUTION|>--- conflicted
+++ resolved
@@ -35,11 +35,7 @@
 from .hl_api_info import GetStatus
 from .hl_api_nodes import Create
 from .hl_api_parallel_computing import NumProcesses
-<<<<<<< HEAD
 from .hl_api_projections import BuildNetwork
-from .hl_api_simulation import GetKernelStatus, SetKernelStatus
-=======
->>>>>>> 98b2fb4d
 from .hl_api_types import NodeCollection, SynapseCollection, Mask, Parameter
 
 __all__ = [
