# -*- coding: utf-8 -*-
#
# hl_api_simulation.py
#
# This file is part of NEST.
#
# Copyright (C) 2004 The NEST Initiative
#
# NEST is free software: you can redistribute it and/or modify
# it under the terms of the GNU General Public License as published by
# the Free Software Foundation, either version 2 of the License, or
# (at your option) any later version.
#
# NEST is distributed in the hope that it will be useful,
# but WITHOUT ANY WARRANTY; without even the implied warranty of
# MERCHANTABILITY or FITNESS FOR A PARTICULAR PURPOSE.  See the
# GNU General Public License for more details.
#
# You should have received a copy of the GNU General Public License
# along with NEST.  If not, see <http://www.gnu.org/licenses/>.

"""
Functions for simulation control
"""

from contextlib import contextmanager

from ..ll_api import *
from .hl_api_helper import *
from .hl_api_parallel_computing import Rank
<<<<<<< HEAD

=======
>>>>>>> ada35872

__all__ = [
    'Cleanup',
    'DisableStructuralPlasticity',
    'EnableStructuralPlasticity',
    'GetKernelStatus',
    'Install',
    'Prepare',
    'ResetKernel',
    'Run',
    'RunManager',
    'SetKernelStatus',
    'Simulate',
]


@check_stack
def Simulate(t):
    """Simulate the network for `t` milliseconds.

    Parameters
    ----------
    t : float
        Time to simulate in ms

    See Also
    --------
    RunManager

    """

    sps(float(t))
    sr('ms Simulate')


@check_stack
def Run(t):
    """Simulate the network for `t` milliseconds.

    Parameters
    ----------
    t : float
        Time to simulate in ms

    Notes
    ------

    Call between `Prepare` and `Cleanup` calls, or within a
    ``with RunManager`` clause.

    Simulate(t): t' = t/m; Prepare(); for _ in range(m): Run(t'); Cleanup()

    `Prepare` must be called before `Run` to calibrate the system, and
    `Cleanup` must be called after `Run` to close files, cleanup handles, and
    so on. After `Cleanup`, `Prepare` can and must be called before more `Run`
    calls.

    Be careful about modifying the network or neurons between `Prepare` and `Cleanup`
    calls. In particular, do not call `Create`, `Connect`, or `SetKernelStatus`.
    Calling `SetStatus` to change membrane potential `V_m` of neurons or synaptic
    weights (but not delays!) will in most cases work as expected, while changing
    membrane or synaptic times constants will not work correctly. If in doubt, assume
    that changes may cause undefined behavior and check these thoroughly.

    See Also
    --------
    Prepare, Cleanup, RunManager, Simulate

    """

    sps(float(t))
    sr('ms Run')


@check_stack
def Prepare():
    """Calibrate the system before a `Run` call. Not needed for `Simulate`.

    Call before the first `Run` call, or before calling `Run` after changing
    the system, calling `SetStatus` or `Cleanup`.

    See Also
    --------
    Run, Cleanup

    """

    sr('Prepare')


@check_stack
def Cleanup():
    """Cleans up resources after a `Run` call. Not needed for `Simulate`.

    Closes state for a series of runs, such as flushing and closing files.
    A `Prepare` is needed after a `Cleanup` before any more calls to `Run`.

    See Also
    --------
    Run, Prepare

    """
    sr('Cleanup')


@contextmanager
def RunManager():
    """ContextManager for `Run`

    Calls `Prepare` before a series of `Run` calls, and calls `Cleanup` at end.

    E.g.:

    ::

        with RunManager():
            for _ in range(10):
                Run(100)
                # extract results

    Notes
    -----

    Be careful about modifying the network or neurons inside the `RunManager` context.
    In particular, do not call `Create`, `Connect`, or `SetKernelStatus`. Calling `SetStatus`
    to change membrane potential `V_m` of neurons or synaptic weights (but not delays!)
    will in most cases work as expected, while changing membrane or synaptic times
    constants will not work correctly. If in doubt, assume that changes may cause
    undefined behavior and check these thoroughly.

    See Also
    --------
    Prepare, Run, Cleanup, Simulate

    """

    Prepare()
    try:
        yield
    finally:
        Cleanup()


@check_stack
def ResetKernel():
    """Reset the simulation kernel.

    This will destroy the network as well as all custom models created with
    :py:func:`.CopyModel`. Calling this function is equivalent to restarting NEST.

    In particular,

    * all network nodes
    * all connections
    * all user-defined neuron and synapse models
    are deleted, and

    * time
    * random generators
    are reset. The only exception is that dynamically loaded modules are not
    unloaded. This may change in a future version of NEST.

   """

    sr('ResetKernel')

    from ..projections.hl_api_projections import projection_collection
    projection_collection.reset()


@check_stack
def SetKernelStatus(params):
    """Set parameters for the simulation kernel.

    Parameters
    ----------

    params : dict
        Dictionary of parameters to set.


    **Note**

    All NEST kernel parameters are described below, grouped by topic.
    Some of them only provide information about the kernel status and
    cannot be set by the user. These are marked as *read only* and can
    be accessed using ``GetKernelStatus``.


    **Time and resolution**

    Parameters
    ----------

    resolution : float
        The resolution of the simulation (in ms)
    time : float
        The current simulation time (in ms)
    to_do : int, read only
        The number of steps yet to be simulated
    max_delay : float
        The maximum delay in the network
    min_delay : float
        The minimum delay in the network
    ms_per_tic : float
        The number of milliseconds per tic
    tics_per_ms : float
        The number of tics per millisecond
    tics_per_step : int
        The number of tics per simulation time step
    T_max : float, read only
        The largest representable time value
    T_min : float, read only
        The smallest representable time value


    **Random number generators**

    Parameters
    ----------

    rng_types : list, read only
        Names of random number generator types available.
    rng_type : str
        Name of random number generator type used by NEST.
    rng_seed : int
        Seed value used as base for seeding NEST random number generators
        (:math:`1 \leq s \leq 2^{32}-1`).


    **Parallel processing**

    Parameters
    ----------

    total_num_virtual_procs : int
        The total number of virtual processes
    local_num_threads : int
        The local number of threads
    num_processes : int, read only
        The number of MPI processes
    off_grid_spiking : bool
        Whether to transmit precise spike times in MPI communication


    **MPI buffers**

    Parameters
    ----------

    adaptive_spike_buffers  : bool
        Whether MPI buffers for communication of spikes resize on the fly
    adaptive_target_buffers : bool
        Whether MPI buffers for communication of connections resize on the fly
    buffer_size_secondary_events : int, read only
        Size of MPI buffers for communicating secondary events (in bytes, per
        MPI rank, for developers)
    buffer_size_spike_data : int
        Total size of MPI buffer for communication of spikes
    buffer_size_target_data : int
        Total size of MPI buffer for communication of connections
    growth_factor_buffer_spike_data : float
        If MPI buffers for communication of spikes resize on the fly, grow
        them by this factor each round
    growth_factor_buffer_target_data : float
        If MPI buffers for communication of connections resize on the fly, grow
        them by this factor each round
    max_buffer_size_spike_data : int
        Maximal size of MPI buffers for communication of spikes.
    max_buffer_size_target_data : int
        Maximal size of MPI buffers for communication of connections


    **Gap junctions and rate models (waveform relaxation method)**

    Parameters
    ----------

    use_wfr : bool
        Whether to use waveform relaxation method
    wfr_comm_interval : float
        Desired waveform relaxation communication interval
    wfr_tol : float
        Convergence tolerance of waveform relaxation method
    wfr_max_iterations : int
        Maximal number of iterations used for waveform relaxation
    wfr_interpolation_order : int
        Interpolation order of polynomial used in wfr iterations


    **Synapses**

    Parameters
    ----------

    max_num_syn_models : int, read only
        Maximal number of synapse models supported
    sort_connections_by_source : bool
        Whether to sort connections by their source; increases construction
        time of presynaptic data structures, decreases simulation time if the
        average number of outgoing connections per neuron is smaller than the
        total number of threads
    structural_plasticity_synapses : dict
        Defines all synapses which are plastic for the structural plasticity
        algorithm. Each entry in the dictionary is composed of a synapse model,
        the pre synaptic element and the postsynaptic element
    structural_plasticity_update_interval : int
        Defines the time interval in ms at which the structural plasticity
        manager will make changes in the structure of the network (creation
        and deletion of plastic synapses)
    use_compressed_spikes : bool
        Whether to use spike compression; if a neuron has targets on
        multiple threads of a process, this switch makes sure that only
        a single packet is sent to the process instead of one packet per
        target thread; requires sort_connections_by_source = true


    **Output**

    Returns
    -------

    data_path : str
        A path, where all data is written to (default is the current
        directory)
    data_prefix : str
        A common prefix for all data files
    overwrite_files : bool
        Whether to overwrite existing data files
    print_time : bool
        Whether to print progress information during the simulation
    network_size : int, read only
        The number of nodes in the network
    num_connections : int, read only, local only
        The number of connections in the network
    local_spike_counter : int, read only
        Number of spikes fired by neurons on a given MPI rank since NEST was
        started or the last ResetKernel. Only spikes from "normal" neurons
        (neuron models with proxies) are counted, not spikes generated by
        devices such as poisson_generator.


    **Miscellaneous**

    Parameters
    ----------

    dict_miss_is_error : bool
        Whether missed dictionary entries are treated as errors
    keep_source_table : bool
        Whether to keep source table after connection setup is complete

    See Also
    --------

    GetKernelStatus

    """

    sps(params)
    sr('SetKernelStatus')


@check_stack
def GetKernelStatus(keys=None):
    """Obtain parameters of the simulation kernel.

    Parameters
    ----------

    keys : str or list, optional
        Single parameter name or `list` of parameter names

    Returns
    -------

    dict:
        Parameter dictionary, if called without argument
    type:
        Single parameter value, if called with single parameter name
    list:
        List of parameter values, if called with list of parameter names

    Raises
    ------

    TypeError
        If `keys` are of the wrong type.

    Notes
    -----
    See SetKernelStatus for documentation on each parameter key.

    See Also
    --------
    SetKernelStatus

    """

    sr('GetKernelStatus')
    status_root = spp()

    if keys is None:
        return status_root
    elif is_literal(keys):
        return status_root[keys]
    elif is_iterable(keys):
        return tuple(status_root[k] for k in keys)
    else:
        raise TypeError("keys should be either a string or an iterable")


@check_stack
def Install(module_name):
    """Load a dynamically linked NEST module.

    Parameters
    ----------
    module_name : str
        Name of the dynamically linked module

    Returns
    -------
    handle
        NEST module identifier, required for unloading

    Notes
    -----
    Dynamically linked modules are searched in the NEST library
    directory (``<prefix>/lib/nest``) and in ``LD_LIBRARY_PATH`` (on
    Linux) or ``DYLD_LIBRARY_PATH`` (on OSX).

    **Example**
    ::

        nest.Install("mymodule")

    """

    return sr("(%s) Install" % module_name)


@check_stack
def EnableStructuralPlasticity():
    """Enable structural plasticity for the network simulation

    See Also
    --------
    DisableStructuralPlasticity

    """

    sr('EnableStructuralPlasticity')


@check_stack
def DisableStructuralPlasticity():
    """Disable structural plasticity for the network simulation

    See Also
    --------
    EnableStructuralPlasticity

    """
    sr('DisableStructuralPlasticity')<|MERGE_RESOLUTION|>--- conflicted
+++ resolved
@@ -28,10 +28,6 @@
 from ..ll_api import *
 from .hl_api_helper import *
 from .hl_api_parallel_computing import Rank
-<<<<<<< HEAD
-
-=======
->>>>>>> ada35872
 
 __all__ = [
     'Cleanup',
