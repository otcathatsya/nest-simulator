--- conflicted
+++ resolved
@@ -71,10 +71,7 @@
     'GetDefaults',
     'GetKernelStatus',
     'GetLocalGIDCollection',
-<<<<<<< HEAD
-=======
     'GetNodes',
->>>>>>> 7c9ab01b
     'GetPosition',
     'GetStatus',
     'GetStructuralPlasticityStatus',
