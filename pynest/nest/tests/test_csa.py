--- conflicted
+++ resolved
@@ -60,13 +60,8 @@
 
         n_neurons = 4
 
-<<<<<<< HEAD
-        pop0 = nest.LayoutNetwork("iaf_psc_alpha", [n])
-        pop1 = nest.LayoutNetwork("iaf_psc_alpha", [n])
-=======
-        sources = nest.Create("iaf_psc_alpha", n_neurons)
-        targets = nest.Create("iaf_psc_alpha", n_neurons)
->>>>>>> 04726d94
+        sources = nest.Create("iaf_psc_alpha", n_neurons)
+        targets = nest.Create("iaf_psc_alpha", n_neurons)
 
         # Create a plain connection set
         cg = csa.cset(csa.oneToOne)
@@ -95,13 +90,8 @@
 
         n_neurons = 4
 
-<<<<<<< HEAD
-        pop0 = nest.LayoutNetwork("iaf_psc_alpha", [n, n])
-        pop1 = nest.LayoutNetwork("iaf_psc_alpha", [n, n])
-=======
-        sources = nest.Create("iaf_psc_alpha", n_neurons)
-        targets = nest.Create("iaf_psc_alpha", n_neurons)
->>>>>>> 04726d94
+        sources = nest.Create("iaf_psc_alpha", n_neurons)
+        targets = nest.Create("iaf_psc_alpha", n_neurons)
 
         # Create a plain connection set
         cg = csa.cset(csa.oneToOne)
@@ -131,13 +121,8 @@
         weight = 10000.0
         delay = 2.0
 
-<<<<<<< HEAD
-        sources = nest.Create("iaf_psc_alpha", n)
-        targets = nest.Create("iaf_psc_alpha", n)
-=======
-        sources = nest.Create("iaf_psc_alpha", n_neurons)
-        targets = nest.Create("iaf_psc_alpha", n_neurons)
->>>>>>> 04726d94
+        sources = nest.Create("iaf_psc_alpha", n_neurons)
+        targets = nest.Create("iaf_psc_alpha", n_neurons)
 
         # Create a connection set with values for weight and delay
         cs = csa.cset(csa.oneToOne, weight, delay)
@@ -168,13 +153,8 @@
         n_neurons = 4
         synmodel = "stdp_synapse"
 
-<<<<<<< HEAD
-        pop0 = nest.LayoutNetwork("iaf_psc_alpha", [n])
-        pop1 = nest.LayoutNetwork("iaf_psc_alpha", [n])
-=======
-        sources = nest.Create("iaf_psc_alpha", n_neurons)
-        targets = nest.Create("iaf_psc_alpha", n_neurons)
->>>>>>> 04726d94
+        sources = nest.Create("iaf_psc_alpha", n_neurons)
+        targets = nest.Create("iaf_psc_alpha", n_neurons)
 
         # Create a plain connection set
         cs = csa.cset(csa.oneToOne)
