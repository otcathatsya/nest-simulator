--- conflicted
+++ resolved
@@ -102,20 +102,11 @@
             nest.Simulate(timeBetweenPairs)
 
             connections = nest.GetConnections(neuronA)
-<<<<<<< HEAD
-            if (nest.GetStatus(connections)[0]['synapse_model'] ==
-                    modelName):
-                weightTrace.append(
-                    [run, nest.GetStatus(connections)[0]['weight'],
-                     nest.GetStatus(connections)[0]['a_causal'],
-                     nest.GetStatus(connections)[0]['a_acausal']])
-=======
             if (connections.get('synapse_model') == modelName):
                 weightTrace.append(
                     [run, connections.get('weight'),
                      connections.get('a_causal'),
                      connections.get('a_acausal')])
->>>>>>> 773192e3
 
         # analysis
         weightTrace = np.array(weightTrace)
