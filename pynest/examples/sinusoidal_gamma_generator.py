--- conflicted
+++ resolved
@@ -75,13 +75,8 @@
 m = nest.Create("multimeter", num_nodes, {"interval": 0.1, "record_from": ["rate"]})
 s = nest.Create("spike_recorder", num_nodes)
 
-<<<<<<< HEAD
 nest.Connect(nest.OneToOne(m, g))
 nest.Connect(nest.OneToOne(g, s))
-=======
-nest.Connect(m, g, "one_to_one")
-nest.Connect(g, s, "one_to_one")
->>>>>>> 4d8d3bf9
 
 nest.Simulate(200)
 
@@ -198,15 +193,9 @@
     nest.resolution = dt
     nest.rng_seed = seed
 
-<<<<<<< HEAD
-    g = nest.Create('sinusoidal_gamma_generator', n, params=initial)
-    sr = nest.Create('spike_recorder')
-    nest.Connect(nest.AllToAll(g, sr))
-=======
     g = nest.Create("sinusoidal_gamma_generator", n, params=initial)
     sr = nest.Create("spike_recorder")
-    nest.Connect(g, sr)
->>>>>>> 4d8d3bf9
+    nest.Connect(nest.AllToAll(g, sr))
     nest.Simulate(t / 2)
     g.set(after)
     nest.Simulate(t / 2)
