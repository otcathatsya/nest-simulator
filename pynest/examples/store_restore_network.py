# -*- coding: utf-8 -*-
#
# store_restore_network.py
#
# This file is part of NEST.
#
# Copyright (C) 2004 The NEST Initiative
#
# NEST is free software: you can redistribute it and/or modify
# it under the terms of the GNU General Public License as published by
# the Free Software Foundation, either version 2 of the License, or
# (at your option) any later version.
#
# NEST is distributed in the hope that it will be useful,
# but WITHOUT ANY WARRANTY; without even the implied warranty of
# MERCHANTABILITY or FITNESS FOR A PARTICULAR PURPOSE.  See the
# GNU General Public License for more details.
#
# You should have received a copy of the GNU General Public License
# along with NEST.  If not, see <http://www.gnu.org/licenses/>.

"""
Store and restore a network simulation
--------------------------------------

This example shows how to store user-specified aspects of a network
to file and how to later restore the network for further simulation.
This may be used, e.g., to train weights in a network up to a certain
point, store those weights and later perform diverse experiments on
the same network using the stored weights.

.. admonition:: Only user-specified aspects are stored

   NEST does not support storing the complete state of a simulation
   in a way that would allow one to continue a simulation as if one had
   made a new ``Simulate()`` call on an existing network. Such complete
   checkpointing would be very difficult to implement.

   NEST's explicit approach to storing and restoring network state makes
   clear to all which aspects of a network are carried from one simulation
   to another and thus contributes to good scientific practice.

   Storing and restoring is currently not supported for MPI-parallel simulations.

"""

###############################################################################
# Import necessary modules.

import nest
import pickle

###############################################################################
# These modules are only needed for illustrative plotting.

import matplotlib.pyplot as plt
from matplotlib import gridspec
import numpy as np
import pandas as pd
import textwrap

###############################################################################
# Implement network as class.
#
# Implementing the network as a class makes network properties available to
# the initial network builder, the storer and the restorer, thus reducing the
# amount of data that needs to be stored.


class EINetwork:
    """
    A simple balanced random network with plastic excitatory synapses.

    This simple Brunel-style balanced random network has an excitatory
    and inhibitory population, both driven by external excitatory poisson
    input. Excitatory connections are plastic (STDP). Spike activity of
    the excitatory population is recorded.

    The model is provided as a non-trivial example for storing and restoring.
    """

    def __init__(self):
        self.nI = 500
        self.nE = 4 * self.nI
        self.n = self.nE + self.nI

        self.JE = 1.0
        self.JI = -4 * self.JE
        self.indeg_e = 200
        self.indeg_i = 50

        self.neuron_model = "iaf_psc_delta"

        # Create synapse models so we can extract specific connection information
        self.e_syn = nest.CopyModel("stdp_synapse_hom", Wmax=2 * self.JE)
        self.i_syn = nest.CopyModel("static_synapse")

        self.nrn_params = {"V_m": nest.random.normal(-65., 5.)}
        self.poisson_rate = 800.

    def build(self):
        """
        Construct network from scratch, including instrumentation.
        """

        self.e_neurons = nest.Create(self.neuron_model, n=self.nE, params=self.nrn_params)
        self.i_neurons = nest.Create(self.neuron_model, n=self.nI, params=self.nrn_params)
        self.neurons = self.e_neurons + self.i_neurons

        self.pg = nest.Create("poisson_generator", {"rate": self.poisson_rate})
        self.sr = nest.Create("spike_recorder")

        ex_syn = self.e_syn.clone()
        ex_syn.specs = {"weight": self.JE}
        in_syn = self.i_syn.clone()
        in_syn.specs = {"weight": self.JI}

        nest.Connect(nest.FixedIndegree(self.e_neurons, self.neurons, indegree=self.indeg_e, syn_spec=ex_syn))
        nest.Connect(nest.FixedIndegree(self.i_neurons, self.neurons, indegree=self.indeg_i, syn_spec=in_syn))
        nest.Connect(nest.AllToAll(self.pg, self.neurons, syn_spec=nest.synapsemodels.static(weight=self.JE)))
        nest.Connect(nest.AllToAll(self.e_neurons, self.sr))
        nest.BuildNetwork()

    def store(self, dump_filename):
        """
        Store neuron membrane potential and synaptic weights to given file.
        """

        assert nest.NumProcesses() == 1, "Cannot dump MPI parallel"

        ###############################################################################
        # Build dictionary with relevant network information:
        #   - membrane potential for all neurons in each population
        #   - source, target and weight of all connections
        # Dictionary entries are Pandas Dataframes.
        #
        # Strictly speaking, we would not need to store the weight of the inhibitory
        # synapses since they are fixed, but we do so out of symmetry and to make it
        # easier to add plasticity for inhibitory connections later.

        network = {}
        network["n_vp"] = nest.total_num_virtual_procs
        network["e_nrns"] = self.neurons.get(["V_m"], output="pandas")
        network["i_nrns"] = self.neurons.get(["V_m"], output="pandas")

<<<<<<< HEAD
        network["e_syns"] = nest.GetConnections(synapse_model=self.e_syn.synapse_model).get(
                                     ("source", "target", "weight"), output="pandas")
        network["i_syns"] = nest.GetConnections(synapse_model=self.i_syn.synapse_model).get(
                                     ("source", "target", "weight"), output="pandas")
=======
        network["e_syns"] = nest.GetConnections(synapse_model="e_syn").get(
            ("source", "target", "weight"), output="pandas")
        network["i_syns"] = nest.GetConnections(synapse_model="i_syn").get(
            ("source", "target", "weight"), output="pandas")
>>>>>>> 98b2fb4d

        with open(dump_filename, "wb") as f:
            pickle.dump(network, f, pickle.HIGHEST_PROTOCOL)

    def restore(self, dump_filename):
        """
        Restore network from data in file combined with base information in the class.
        """

        assert nest.NumProcesses() == 1, "Cannot load MPI parallel"

        with open(dump_filename, "rb") as f:
            network = pickle.load(f)

        assert network["n_vp"] == nest.total_num_virtual_procs, "N_VP must match"

        ###############################################################################
        # Reconstruct neurons
        # Since NEST does not understand Pandas Series, we must pass the values as
        # NumPy arrays
        self.e_neurons = nest.Create(self.neuron_model, n=self.nE,
                                     params={"V_m": network["e_nrns"].V_m.values})
        self.i_neurons = nest.Create(self.neuron_model, n=self.nI,
                                     params={"V_m": network["i_nrns"].V_m.values})
        self.neurons = self.e_neurons + self.i_neurons

        ###############################################################################
        # Reconstruct instrumentation
        self.pg = nest.Create("poisson_generator", {"rate": self.poisson_rate})
        self.sr = nest.Create("spike_recorder")

        ###############################################################################
        # Reconstruct connectivity
        ex_syn = self.e_syn.clone()
        ex_syn.specs = {"weight": network["e_syns"].weight.values}
        in_syn = self.i_syn.clone()
        in_syn.specs = {"weight": network["i_syns"].weight.values}

        nest.Connect(nest.ArrayConnect(network["e_syns"].source.values,
                                       network["e_syns"].target.values, syn_spec=ex_syn))
        nest.Connect(nest.ArrayConnect(network["i_syns"].source.values,
                                       network["i_syns"].target.values, syn_spec=in_syn))

        ###############################################################################
        # Reconnect instruments
        nest.Connect(nest.AllToAll(self.pg, self.neurons, syn_spec=nest.synapsemodels.static(weight=self.JE)))
        nest.Connect(nest.AllToAll(self.e_neurons, self.sr))

        nest.BuildNetwork()


class DemoPlot:
    """
    Create demonstration figure for effect of storing and restoring a network.

    The figure shows raster plots for five different runs, a PSTH for the
    initial 1 s simulation and PSTHs for all 1 s continuations, and weight
    histograms.
    """

    def __init__(self):
        self._colors = [c["color"] for c in plt.rcParams["axes.prop_cycle"]]
        self._next_line = 0

        plt.rcParams.update({'font.size': 10})
        self.fig = plt.figure(figsize=(10, 7), constrained_layout=False)

        gs = gridspec.GridSpec(4, 2, bottom=0.08, top=0.9, left=0.07, right=0.98, wspace=0.2, hspace=0.4)
        self.rasters = ([self.fig.add_subplot(gs[0, 0])] +
                        [self.fig.add_subplot(gs[n, 1]) for n in range(4)])
        self.weights = self.fig.add_subplot(gs[1, 0])
        self.comment = self.fig.add_subplot(gs[2:, 0])

        self.fig.suptitle("Storing and reloading a network simulation")
        self.comment.set_axis_off()
        self.comment.text(0, 1, textwrap.dedent("""
            Storing, loading and continuing a simulation of a balanced E-I network
            with STDP in excitatory synapses.

            Top left: Raster plot of initial simulation for 1000ms (blue). Network state
            (connections, membrane potential, synaptic weights) is stored at the end of
            the initial simulation.

            Top right: Immediate continuation of the initial simulation from t=1000ms
            to t=2000ms (orange) by calling Simulate(1000) again after storing the network.
            This continues based on the full network state, including spikes in transit.

            Second row, right: Simulating for 1000ms after loading the stored network
            into a clean kernel (green). Time runs from 0ms and only connectivity, V_m and
            synaptic weights are restored. Dynamics differ somewhat from continuation.

            Third row, right: Same as in second row with identical random seed (red),
            resulting in identical spike patterns.

            Fourth row, right: Simulating for 1000ms from same stored network state as
            above but with different random seed yields different spike patterns (purple).

            Above: Distribution of excitatory synaptic weights at end of each sample
            simulation. Green and red curves are identical and overlay to form brown curve."""),
                          transform=self.comment.transAxes, fontsize=8,
                          verticalalignment='top')

    def add_to_plot(self, net, n_max=100, t_min=0, t_max=1000, lbl=""):
        spks = pd.DataFrame.from_dict(net.sr.get("events"))
        spks = spks.loc[(spks.senders < n_max) & (t_min < spks.times) & (spks.times < t_max)]

        self.rasters[self._next_line].plot(spks.times, spks.senders, ".",
                                           color=self._colors[self._next_line])
        self.rasters[self._next_line].set_xlim(t_min, t_max)
        self.rasters[self._next_line].set_title(lbl)
        if 1 < self._next_line < 4:
            self.rasters[self._next_line].set_xticklabels([])
        elif self._next_line == 4:
            self.rasters[self._next_line].set_xlabel('Time [ms]')

        # To save time while plotting, we extract only a subset of connections.
        # For simplicity, we just use a prime-number stepping.
        w = nest.GetConnections(source=net.e_neurons[::41], synapse_model=net.e_syn.synapse_model).weight
        wbins = np.arange(0.7, 1.4, 0.01)
        self.weights.hist(w, bins=wbins,
                          histtype="step", density=True, label=lbl,
                          color=self._colors[self._next_line],
                          alpha=0.7, lw=3)

        if self._next_line == 0:
            self.rasters[0].set_ylabel("neuron id")
            self.weights.set_ylabel("p(w)")
            self.weights.set_xlabel("Weight w [mV]")

        plt.draw()
        plt.pause(1e-3)  # allow figure window to draw figure

        self._next_line += 1


if __name__ == "__main__":

    plt.ion()

    T_sim = 1000

    dplot = DemoPlot()

    ###############################################################################
    # Ensure clean slate and make NEST less chatty
    nest.set_verbosity("M_WARNING")
    nest.ResetKernel()

    ###############################################################################
    # Create network from scratch and simulate 1s.
    nest.local_num_threads = 4
    nest.print_time = True
    ein = EINetwork()
    print("*** Initial simulation ***")
    ein.build()
    nest.Simulate(T_sim)
    dplot.add_to_plot(ein, lbl="Initial simulation")

    ###############################################################################
    # Store network state to file with state after 1s.
    print("\n*** Storing simulation ...", end="", flush=True)
    ein.store("ein_1000.pkl")
    print(" done ***\n")

    ###############################################################################
    # Continue simulation by another 1s.
    print("\n*** Continuing simulation ***")
    nest.Simulate(T_sim)
    dplot.add_to_plot(ein, lbl="Continued simulation", t_min=T_sim, t_max=2 * T_sim)

    ###############################################################################
    # Clear kernel, restore network from file and simulate for 1s.
    print("\n*** Reloading and resuming simulation ***")
    nest.ResetKernel()
    nest.local_num_threads = 4
    ein2 = EINetwork()
    ein2.restore("ein_1000.pkl")
    nest.Simulate(T_sim)
    dplot.add_to_plot(ein2, lbl="Reloaded simulation")

    ###############################################################################
    # Repeat previous step. This shall result in *exactly* the same results as
    # the previous run because we use the same random seed.
    print("\n*** Reloading and resuming simulation (same seed) ***")
    nest.ResetKernel()
    nest.local_num_threads = 4
    ein2 = EINetwork()
    ein2.restore("ein_1000.pkl")
    nest.Simulate(T_sim)
    dplot.add_to_plot(ein2, lbl="Reloaded simulation (same seed)")

    ###############################################################################
    # Clear, restore and simulate again, but now with different random seed.
    # Details in results shall differ from previous run.
    print("\n*** Reloading and resuming simulation (different seed) ***")
    nest.ResetKernel()
    nest.local_num_threads = 4
    nest.rng_seed = 987654321
    ein2 = EINetwork()
    ein2.restore("ein_1000.pkl")
    nest.Simulate(T_sim)
    dplot.add_to_plot(ein2, lbl="Reloaded simulation (different seed)")

    dplot.fig.savefig("store_restore_network.png")

    input("Press ENTER to close figure!")<|MERGE_RESOLUTION|>--- conflicted
+++ resolved
@@ -143,17 +143,10 @@
         network["e_nrns"] = self.neurons.get(["V_m"], output="pandas")
         network["i_nrns"] = self.neurons.get(["V_m"], output="pandas")
 
-<<<<<<< HEAD
         network["e_syns"] = nest.GetConnections(synapse_model=self.e_syn.synapse_model).get(
-                                     ("source", "target", "weight"), output="pandas")
+            ("source", "target", "weight"), output="pandas")
         network["i_syns"] = nest.GetConnections(synapse_model=self.i_syn.synapse_model).get(
-                                     ("source", "target", "weight"), output="pandas")
-=======
-        network["e_syns"] = nest.GetConnections(synapse_model="e_syn").get(
             ("source", "target", "weight"), output="pandas")
-        network["i_syns"] = nest.GetConnections(synapse_model="i_syn").get(
-            ("source", "target", "weight"), output="pandas")
->>>>>>> 98b2fb4d
 
         with open(dump_filename, "wb") as f:
             pickle.dump(network, f, pickle.HIGHEST_PROTOCOL)
