--- conflicted
+++ resolved
@@ -142,16 +142,10 @@
 
 nest.Simulate(simtime)
 
-<<<<<<< HEAD
-times = sr.get('events', 'times')
-spikes = sr.get('events', 'senders')
-n_spikes = sr.n_events
-=======
 events = sd.events
 times = events['times']
 spikes = events['senders']
 n_spikes = sd.n_events
->>>>>>> 24a90d72
 
 hz_rate = (1000.0 * n_spikes / simtime) / n_neuron
 
