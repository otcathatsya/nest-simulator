# -*- coding: utf-8 -*-
#
# gif_cond_exp_multisynapse.py
#
# This file is part of NEST.
#
# Copyright (C) 2004 The NEST Initiative
#
# NEST is free software: you can redistribute it and/or modify
# it under the terms of the GNU General Public License as published by
# the Free Software Foundation, either version 2 of the License, or
# (at your option) any later version.
#
# NEST is distributed in the hope that it will be useful,
# but WITHOUT ANY WARRANTY; without even the implied warranty of
# MERCHANTABILITY or FITNESS FOR A PARTICULAR PURPOSE.  See the
# GNU General Public License for more details.
#
# You should have received a copy of the GNU General Public License
# along with NEST.  If not, see <http://www.gnu.org/licenses/>.

"""
Example network using generalized IAF neuron with postsynaptic conductances
---------------------------------------------------------------------------

"""

import numpy as np

import nest

neuron = nest.Create("gif_cond_exp_multisynapse", params={"E_rev": [0.0, -85.0], "tau_syn": [4.0, 8.0]})

spike = nest.Create("spike_generator", params={"spike_times": np.array([10.0])})

delays = [1.0, 30.0]
w = [1.0, 5.0]
for syn in range(2):
<<<<<<< HEAD
    nest.Connect(nest.AllToAll(spike, neuron,
                               syn_spec=nest.synapsemodels.static(receptor_type=1 + syn,
                                                                  weight=w[syn], delay=delays[syn])))
nest.Simulate(100.)
=======
    nest.Connect(
        spike,
        neuron,
        syn_spec={"synapse_model": "static_synapse", "receptor_type": 1 + syn, "weight": w[syn], "delay": delays[syn]},
    )
nest.Simulate(100.0)
>>>>>>> 4d8d3bf9
<|MERGE_RESOLUTION|>--- conflicted
+++ resolved
@@ -36,16 +36,9 @@
 delays = [1.0, 30.0]
 w = [1.0, 5.0]
 for syn in range(2):
-<<<<<<< HEAD
-    nest.Connect(nest.AllToAll(spike, neuron,
-                               syn_spec=nest.synapsemodels.static(receptor_type=1 + syn,
-                                                                  weight=w[syn], delay=delays[syn])))
-nest.Simulate(100.)
-=======
     nest.Connect(
-        spike,
-        neuron,
-        syn_spec={"synapse_model": "static_synapse", "receptor_type": 1 + syn, "weight": w[syn], "delay": delays[syn]},
+        nest.AllToAll(
+            spike, neuron, syn_spec=nest.synapsemodels.static(receptor_type=1 + syn, weight=w[syn], delay=delays[syn])
+        )
     )
-nest.Simulate(100.0)
->>>>>>> 4d8d3bf9
+nest.Simulate(100.0)