# -*- coding: utf-8 -*-
#
# network.py
#
# This file is part of NEST.
#
# Copyright (C) 2004 The NEST Initiative
#
# NEST is free software: you can redistribute it and/or modify
# it under the terms of the GNU General Public License as published by
# the Free Software Foundation, either version 2 of the License, or
# (at your option) any later version.
#
# NEST is distributed in the hope that it will be useful,
# but WITHOUT ANY WARRANTY; without even the implied warranty of
# MERCHANTABILITY or FITNESS FOR A PARTICULAR PURPOSE.  See the
# GNU General Public License for more details.
#
# You should have received a copy of the GNU General Public License
# along with NEST.  If not, see <http://www.gnu.org/licenses/>.

"""PyNEST Microcircuit: Network Class
----------------------------------------

Main file of the microcircuit defining the ``Network`` class with functions to
build and simulate the network.

"""

import os
import numpy as np
import nest
import helpers
import warnings


class Network:
    """Provides functions to setup NEST, to create and connect all nodes of
    the network, to simulate, and to evaluate the resulting spike data.

    Instantiating a Network object derives dependent parameters and already
    initializes the NEST kernel.

    Parameters
    ---------
    sim_dict
        Dictionary containing all parameters specific to the simulation
        (see: ``sim_params.py``).
    net_dict
         Dictionary containing all parameters specific to the neuron and
         network models (see: ``network_params.py``).
    stim_dict
        Optional dictionary containing all parameter specific to the stimulus
        (see: ``stimulus_params.py``)

    """

    def __init__(self, sim_dict, net_dict, stim_dict=None):
        self.sim_dict = sim_dict
        self.net_dict = net_dict
        self.stim_dict = stim_dict

        # data directory
        self.data_path = sim_dict["data_path"]
        if nest.Rank() == 0:
            if os.path.isdir(self.data_path):
                message = "  Directory already existed."
                if self.sim_dict["overwrite_files"]:
                    message += " Old data will be overwritten."
            else:
                os.mkdir(self.data_path)
                message = "  Directory has been created."
            print("Data will be written to: {}\n{}\n".format(self.data_path, message))

        # derive parameters based on input dictionaries
        self.__derive_parameters()

        # initialize the NEST kernel
        self.__setup_nest()

    def create(self):
        """Creates all network nodes.

        Neuronal populations and recording and stimulation devices are created.

        """
        self.__create_neuronal_populations()
        if len(self.sim_dict["rec_dev"]) > 0:
            self.__create_recording_devices()
        if self.net_dict["poisson_input"]:
            self.__create_poisson_bg_input()
        if self.stim_dict["thalamic_input"]:
            self.__create_thalamic_stim_input()
        if self.stim_dict["dc_input"]:
            self.__create_dc_stim_input()

    def connect(self):
        """Connects the network.

        Recurrent connections among neurons of the neuronal populations are
        established, and recording and stimulation devices are connected.

        The ``self.__connect_*()`` functions use ``nest.Connect()`` calls which
        set up the postsynaptic connectivity.
        Since the introduction of the 5g kernel in NEST 2.16.0 the full
        connection infrastructure including presynaptic connectivity is set up
        afterwards in the preparation phase of the simulation.
        The preparation phase is usually induced by the first
        ``nest.Simulate()`` call.
        For including this phase in measurements of the connection time,
        we induce it here explicitly by calling ``nest.Prepare()``.

        """
        self.__connect_neuronal_populations()

        if len(self.sim_dict["rec_dev"]) > 0:
            self.__connect_recording_devices()
        if self.net_dict["poisson_input"]:
            self.__connect_poisson_bg_input()
        if self.stim_dict["thalamic_input"]:
            self.__connect_thalamic_stim_input()
        if self.stim_dict["dc_input"]:
            self.__connect_dc_stim_input()

        nest.BuildNetwork()

        nest.Prepare()
        nest.Cleanup()

    def simulate(self, t_sim):
        """Simulates the microcircuit.

        Parameters
        ----------
        t_sim
            Simulation time (in ms).

        """
        if nest.Rank() == 0:
            print("Simulating {} ms.".format(t_sim))

        nest.Simulate(t_sim)

    def evaluate(self, raster_plot_interval, firing_rates_interval):
        """Displays simulation results.

        Creates a spike raster plot.
        Calculates the firing rate of each population and displays them as a
        box plot.

        Parameters
        ----------
        raster_plot_interval
            Times (in ms) to start and stop loading spike times for raster plot
            (included).
        firing_rates_interval
            Times (in ms) to start and stop lading spike times for computing
            firing rates (included).

        Returns
        -------
            None

        """
        if nest.Rank() == 0:
            print("Interval to plot spikes: {} ms".format(raster_plot_interval))
            helpers.plot_raster(
                self.data_path,
                "spike_recorder",
                raster_plot_interval[0],
                raster_plot_interval[1],
                self.net_dict["N_scaling"],
            )

            print("Interval to compute firing rates: {} ms".format(firing_rates_interval))
            helpers.firing_rates(self.data_path, "spike_recorder", firing_rates_interval[0], firing_rates_interval[1])
            helpers.boxplot(self.data_path, self.net_dict["populations"])

    def __derive_parameters(self):
        """
        Derives and adjusts parameters and stores them as class attributes.
        """
        self.num_pops = len(self.net_dict["populations"])

        # total number of synapses between neuronal populations before scaling
        full_num_synapses = helpers.num_synapses_from_conn_probs(
            self.net_dict["conn_probs"], self.net_dict["full_num_neurons"], self.net_dict["full_num_neurons"]
        )

        # scaled numbers of neurons and synapses
        self.num_neurons = np.round((self.net_dict["full_num_neurons"] * self.net_dict["N_scaling"])).astype(int)
        self.num_synapses = np.round(
            (full_num_synapses * self.net_dict["N_scaling"] * self.net_dict["K_scaling"])
        ).astype(int)
        self.ext_indegrees = np.round((self.net_dict["K_ext"] * self.net_dict["K_scaling"])).astype(int)

        # conversion from PSPs to PSCs
        PSC_over_PSP = helpers.postsynaptic_potential_to_current(
            self.net_dict["neuron_params"]["C_m"],
            self.net_dict["neuron_params"]["tau_m"],
            self.net_dict["neuron_params"]["tau_syn"],
        )
        PSC_matrix_mean = self.net_dict["PSP_matrix_mean"] * PSC_over_PSP
        PSC_ext = self.net_dict["PSP_exc_mean"] * PSC_over_PSP

        # DC input compensates for potentially missing Poisson input
        if self.net_dict["poisson_input"]:
            DC_amp = np.zeros(self.num_pops)
        else:
            if nest.Rank() == 0:
                warnings.warn("DC input created to compensate missing Poisson input.\n")
            DC_amp = helpers.dc_input_compensating_poisson(
                self.net_dict["bg_rate"], self.net_dict["K_ext"], self.net_dict["neuron_params"]["tau_syn"], PSC_ext
            )

        # adjust weights and DC amplitude if the indegree is scaled
        if self.net_dict["K_scaling"] != 1:
            PSC_matrix_mean, PSC_ext, DC_amp = helpers.adjust_weights_and_input_to_synapse_scaling(
                self.net_dict["full_num_neurons"],
                full_num_synapses,
                self.net_dict["K_scaling"],
                PSC_matrix_mean,
                PSC_ext,
                self.net_dict["neuron_params"]["tau_syn"],
                self.net_dict["full_mean_rates"],
                DC_amp,
                self.net_dict["poisson_input"],
                self.net_dict["bg_rate"],
                self.net_dict["K_ext"],
            )

        # store final parameters as class attributes
        self.weight_matrix_mean = PSC_matrix_mean
        self.weight_ext = PSC_ext
        self.DC_amp = DC_amp

        # thalamic input
        if self.stim_dict["thalamic_input"]:
            num_th_synapses = helpers.num_synapses_from_conn_probs(
                self.stim_dict["conn_probs_th"], self.stim_dict["num_th_neurons"], self.net_dict["full_num_neurons"]
            )[0]
            self.weight_th = self.stim_dict["PSP_th"] * PSC_over_PSP
            if self.net_dict["K_scaling"] != 1:
                num_th_synapses *= self.net_dict["K_scaling"]
                self.weight_th /= np.sqrt(self.net_dict["K_scaling"])
            self.num_th_synapses = np.round(num_th_synapses).astype(int)

        if nest.Rank() == 0:
            message = ""
            if self.net_dict["N_scaling"] != 1:
                message += "Neuron numbers are scaled by a factor of {:.3f}.\n".format(self.net_dict["N_scaling"])
            if self.net_dict["K_scaling"] != 1:
                message += "Indegrees are scaled by a factor of {:.3f}.".format(self.net_dict["K_scaling"])
                message += "\n  Weights and DC input are adjusted to compensate.\n"
            print(message)

    def __setup_nest(self):
        """Initializes the NEST kernel.

        Reset the NEST kernel and pass parameters to it.
        """
        nest.ResetKernel()

        nest.local_num_threads = self.sim_dict["local_num_threads"]
        nest.resolution = self.sim_dict["sim_resolution"]
        nest.rng_seed = self.sim_dict["rng_seed"]
        nest.overwrite_files = self.sim_dict["overwrite_files"]
        nest.print_time = self.sim_dict["print_time"]

        rng_seed = nest.rng_seed
        vps = nest.total_num_virtual_procs

        if nest.Rank() == 0:
            print("RNG seed: {}".format(rng_seed))
            print("Total number of virtual processes: {}".format(vps))

    def __create_neuronal_populations(self):
        """Creates the neuronal populations.

        The neuronal populations are created and the parameters are assigned
        to them. The initial membrane potential of the neurons is drawn from
        normal distributions dependent on the parameter ``V0_type``.

        The first and last neuron id of each population is written to file.
        """
        if nest.Rank() == 0:
            print("Creating neuronal populations.")

        self.pops = []
        for i in np.arange(self.num_pops):
            population = nest.Create(self.net_dict["neuron_model"], self.num_neurons[i])

            population.set(
                tau_syn_ex=self.net_dict["neuron_params"]["tau_syn"],
                tau_syn_in=self.net_dict["neuron_params"]["tau_syn"],
                E_L=self.net_dict["neuron_params"]["E_L"],
                V_th=self.net_dict["neuron_params"]["V_th"],
                V_reset=self.net_dict["neuron_params"]["V_reset"],
                t_ref=self.net_dict["neuron_params"]["t_ref"],
                I_e=self.DC_amp[i],
            )

            if self.net_dict["V0_type"] == "optimized":
                population.set(
                    V_m=nest.random.normal(
                        self.net_dict["neuron_params"]["V0_mean"]["optimized"][i],
                        self.net_dict["neuron_params"]["V0_std"]["optimized"][i],
                    )
                )
            elif self.net_dict["V0_type"] == "original":
                population.set(
                    V_m=nest.random.normal(
                        self.net_dict["neuron_params"]["V0_mean"]["original"],
                        self.net_dict["neuron_params"]["V0_std"]["original"],
                    )
                )
            else:
                raise ValueError("V0_type is incorrect. " + 'Valid options are "optimized" and "original".')

            self.pops.append(population)

        # write node ids to file
        if nest.Rank() == 0:
            fn = os.path.join(self.data_path, "population_nodeids.dat")
            with open(fn, "w+") as f:
                for pop in self.pops:
                    f.write("{} {}\n".format(pop[0].global_id, pop[-1].global_id))

    def __create_recording_devices(self):
        """Creates one recording device of each kind per population.

        Only devices which are given in ``sim_dict['rec_dev']`` are created.

        """
        if nest.Rank() == 0:
            print("Creating recording devices.")

        if "spike_recorder" in self.sim_dict["rec_dev"]:
            if nest.Rank() == 0:
                print("  Creating spike recorders.")
            sd_dict = {"record_to": "ascii", "label": os.path.join(self.data_path, "spike_recorder")}
            self.spike_recorders = nest.Create("spike_recorder", n=self.num_pops, params=sd_dict)

        if "voltmeter" in self.sim_dict["rec_dev"]:
            if nest.Rank() == 0:
                print("  Creating voltmeters.")
            vm_dict = {
                "interval": self.sim_dict["rec_V_int"],
                "record_to": "ascii",
                "record_from": ["V_m"],
                "label": os.path.join(self.data_path, "voltmeter"),
            }
            self.voltmeters = nest.Create("voltmeter", n=self.num_pops, params=vm_dict)

    def __create_poisson_bg_input(self):
        """Creates the Poisson generators for ongoing background input if
        specified in ``network_params.py``.

        If ``poisson_input`` is ``False``, DC input is applied for compensation
        in ``create_neuronal_populations()``.

        """
        if nest.Rank() == 0:
            print("Creating Poisson generators for background input.")

        self.poisson_bg_input = nest.Create("poisson_generator", n=self.num_pops)
        self.poisson_bg_input.rate = self.net_dict["bg_rate"] * self.ext_indegrees

    def __create_thalamic_stim_input(self):
        """Creates the thalamic neuronal population if specified in
        ``stim_dict``.

        Each neuron of the thalamic population is supposed to transmit the same
        Poisson spike train to all of its targets in the cortical neuronal population,
        and spike trains elicited by different thalamic neurons should be statistically
        independent.
        In NEST, this is achieved with a single Poisson generator connected to all
        thalamic neurons which are of type ``parrot_neuron``;
        Poisson generators send independent spike trains to each of their targets and
        parrot neurons just repeat incoming spikes.

        Note that the number of thalamic neurons is not scaled with
        ``N_scaling``.

        """
        if nest.Rank() == 0:
            print("Creating thalamic input for external stimulation.")

        self.thalamic_population = nest.Create("parrot_neuron", n=self.stim_dict["num_th_neurons"])

        self.poisson_th = nest.Create("poisson_generator")
        self.poisson_th.set(
            rate=self.stim_dict["th_rate"],
            start=self.stim_dict["th_start"],
            stop=(self.stim_dict["th_start"] + self.stim_dict["th_duration"]),
        )

    def __create_dc_stim_input(self):
        """Creates DC generators for external stimulation if specified
        in ``stim_dict``.

        The final amplitude is the ``stim_dict['dc_amp'] * net_dict['K_ext']``.

        """
        dc_amp_stim = self.stim_dict["dc_amp"] * self.net_dict["K_ext"]

        if nest.Rank() == 0:
            print("Creating DC generators for external stimulation.")

        dc_dict = {
            "amplitude": dc_amp_stim,
            "start": self.stim_dict["dc_start"],
            "stop": self.stim_dict["dc_start"] + self.stim_dict["dc_dur"],
        }
        self.dc_stim_input = nest.Create("dc_generator", n=self.num_pops, params=dc_dict)

    def __connect_neuronal_populations(self):
        """Creates the recurrent connections between neuronal populations."""
        if nest.Rank() == 0:
            print("Connecting neuronal populations recurrently.")

        for i, target_pop in enumerate(self.pops):
            for j, source_pop in enumerate(self.pops):
<<<<<<< HEAD
                if self.num_synapses[i][j] >= 0.:
=======
                if self.num_synapses[i][j] >= 0.0:
                    conn_dict_rec = {"rule": "fixed_total_number", "N": self.num_synapses[i][j]}

>>>>>>> 4d8d3bf9
                    if self.weight_matrix_mean[i][j] < 0:
                        w_min = np.NINF
                        w_max = 0.0
                    else:
                        w_min = 0.0
                        w_max = np.Inf

<<<<<<< HEAD
                    syn_spec = nest.synapsemodels.static(
                        weight=nest.math.redraw(
                            nest.random.normal(
                                mean=self.weight_matrix_mean[i][j],
                                std=abs(self.weight_matrix_mean[i][j] * self.net_dict['weight_rel_std'])),
                            min=w_min,
                            max=w_max),
                        delay=nest.math.redraw(
                            nest.random.normal(
                                mean=self.net_dict['delay_matrix_mean'][i][j],
                                std=self.net_dict['delay_matrix_mean'][i][j] * self.net_dict['delay_rel_std']),
                            min=nest.resolution,
                            max=np.Inf))

                    nest.Connect(nest.FixedTotalNumber(source_pop, target_pop, N=self.num_synapses[i][j],
                                                       syn_spec=syn_spec))
=======
                    syn_dict = {
                        "synapse_model": "static_synapse",
                        "weight": nest.math.redraw(
                            nest.random.normal(
                                mean=self.weight_matrix_mean[i][j],
                                std=abs(self.weight_matrix_mean[i][j] * self.net_dict["weight_rel_std"]),
                            ),
                            min=w_min,
                            max=w_max,
                        ),
                        "delay": nest.math.redraw(
                            nest.random.normal(
                                mean=self.net_dict["delay_matrix_mean"][i][j],
                                std=(self.net_dict["delay_matrix_mean"][i][j] * self.net_dict["delay_rel_std"]),
                            ),
                            # resulting minimum delay is equal to resolution, see:
                            # https://nest-simulator.readthedocs.io/en/latest/nest_behavior
                            # /random_numbers.html#rounding-effects-when-randomizing-delays
                            min=nest.resolution - 0.5 * nest.resolution,
                            max=np.Inf,
                        ),
                    }

                    nest.Connect(source_pop, target_pop, conn_spec=conn_dict_rec, syn_spec=syn_dict)
>>>>>>> 4d8d3bf9

    def __connect_recording_devices(self):
        """Connects the recording devices to the microcircuit."""
        if nest.Rank == 0:
            print("Connecting recording devices.")

        for i, target_pop in enumerate(self.pops):
<<<<<<< HEAD
            if 'spike_recorder' in self.sim_dict['rec_dev']:
                nest.Connect(nest.AllToAll(target_pop, self.spike_recorders[i]))
            if 'voltmeter' in self.sim_dict['rec_dev']:
                nest.Connect(nest.AllToAll(self.voltmeters[i], target_pop))
=======
            if "spike_recorder" in self.sim_dict["rec_dev"]:
                nest.Connect(target_pop, self.spike_recorders[i])
            if "voltmeter" in self.sim_dict["rec_dev"]:
                nest.Connect(self.voltmeters[i], target_pop)
>>>>>>> 4d8d3bf9

    def __connect_poisson_bg_input(self):
        """Connects the Poisson generators to the microcircuit."""
        if nest.Rank() == 0:
            print("Connecting Poisson generators for background input.")

        for i, target_pop in enumerate(self.pops):
<<<<<<< HEAD
            syn_spec_poisson = nest.synapsemodels.static(weight=self.weight_ext, delay=self.net_dict['delay_poisson'])

            nest.Connect(nest.AllToAll(self.poisson_bg_input[i], target_pop, syn_spec=syn_spec_poisson))
=======
            conn_dict_poisson = {"rule": "all_to_all"}

            syn_dict_poisson = {
                "synapse_model": "static_synapse",
                "weight": self.weight_ext,
                "delay": self.net_dict["delay_poisson"],
            }

            nest.Connect(self.poisson_bg_input[i], target_pop, conn_spec=conn_dict_poisson, syn_spec=syn_dict_poisson)
>>>>>>> 4d8d3bf9

    def __connect_thalamic_stim_input(self):
        """Connects the thalamic input to the neuronal populations."""
        if nest.Rank() == 0:
            print("Connecting thalamic input.")

        # connect Poisson input to thalamic population
        nest.Connect(nest.AllToAll(self.poisson_th, self.thalamic_population))

        # connect thalamic population to neuronal populations
        for i, target_pop in enumerate(self.pops):
<<<<<<< HEAD
            syn_spec_th = nest.synapsemodels.static(
                weight=nest.math.redraw(
                    nest.random.normal(
                        mean=self.weight_th,
                        std=self.weight_th * self.net_dict['weight_rel_std']),
                    min=0.0,
                    max=np.Inf),
                delay=nest.math.redraw(
                    nest.random.normal(
                        mean=self.stim_dict['delay_th_mean'],
                        std=self.stim_dict['delay_th_mean'] * self.stim_dict['delay_th_rel_std']),
                    min=nest.resolution,
                    max=np.Inf))

            nest.Connect(nest.FixedTotalNumber(self.thalamic_population, target_pop, N=self.num_th_synapses[i],
                                               syn_spec=syn_spec_th))
=======
            conn_dict_th = {"rule": "fixed_total_number", "N": self.num_th_synapses[i]}

            syn_dict_th = {
                "weight": nest.math.redraw(
                    nest.random.normal(mean=self.weight_th, std=self.weight_th * self.net_dict["weight_rel_std"]),
                    min=0.0,
                    max=np.Inf,
                ),
                "delay": nest.math.redraw(
                    nest.random.normal(
                        mean=self.stim_dict["delay_th_mean"],
                        std=(self.stim_dict["delay_th_mean"] * self.stim_dict["delay_th_rel_std"]),
                    ),
                    # resulting minimum delay is equal to resolution, see:
                    # https://nest-simulator.readthedocs.io/en/latest/nest_behavior
                    # /random_numbers.html#rounding-effects-when-randomizing-delays
                    min=nest.resolution - 0.5 * nest.resolution,
                    max=np.Inf,
                ),
            }

            nest.Connect(self.thalamic_population, target_pop, conn_spec=conn_dict_th, syn_spec=syn_dict_th)
>>>>>>> 4d8d3bf9

    def __connect_dc_stim_input(self):
        """Connects the DC generators to the neuronal populations."""

        if nest.Rank() == 0:
            print("Connecting DC generators.")

        for i, target_pop in enumerate(self.pops):
            nest.Connect(nest.AllToAll(self.dc_stim_input[i], target_pop))<|MERGE_RESOLUTION|>--- conflicted
+++ resolved
@@ -421,13 +421,7 @@
 
         for i, target_pop in enumerate(self.pops):
             for j, source_pop in enumerate(self.pops):
-<<<<<<< HEAD
-                if self.num_synapses[i][j] >= 0.:
-=======
                 if self.num_synapses[i][j] >= 0.0:
-                    conn_dict_rec = {"rule": "fixed_total_number", "N": self.num_synapses[i][j]}
-
->>>>>>> 4d8d3bf9
                     if self.weight_matrix_mean[i][j] < 0:
                         w_min = np.NINF
                         w_max = 0.0
@@ -435,27 +429,8 @@
                         w_min = 0.0
                         w_max = np.Inf
 
-<<<<<<< HEAD
                     syn_spec = nest.synapsemodels.static(
                         weight=nest.math.redraw(
-                            nest.random.normal(
-                                mean=self.weight_matrix_mean[i][j],
-                                std=abs(self.weight_matrix_mean[i][j] * self.net_dict['weight_rel_std'])),
-                            min=w_min,
-                            max=w_max),
-                        delay=nest.math.redraw(
-                            nest.random.normal(
-                                mean=self.net_dict['delay_matrix_mean'][i][j],
-                                std=self.net_dict['delay_matrix_mean'][i][j] * self.net_dict['delay_rel_std']),
-                            min=nest.resolution,
-                            max=np.Inf))
-
-                    nest.Connect(nest.FixedTotalNumber(source_pop, target_pop, N=self.num_synapses[i][j],
-                                                       syn_spec=syn_spec))
-=======
-                    syn_dict = {
-                        "synapse_model": "static_synapse",
-                        "weight": nest.math.redraw(
                             nest.random.normal(
                                 mean=self.weight_matrix_mean[i][j],
                                 std=abs(self.weight_matrix_mean[i][j] * self.net_dict["weight_rel_std"]),
@@ -463,21 +438,19 @@
                             min=w_min,
                             max=w_max,
                         ),
-                        "delay": nest.math.redraw(
+                        delay=nest.math.redraw(
                             nest.random.normal(
                                 mean=self.net_dict["delay_matrix_mean"][i][j],
-                                std=(self.net_dict["delay_matrix_mean"][i][j] * self.net_dict["delay_rel_std"]),
+                                std=self.net_dict["delay_matrix_mean"][i][j] * self.net_dict["delay_rel_std"],
                             ),
-                            # resulting minimum delay is equal to resolution, see:
-                            # https://nest-simulator.readthedocs.io/en/latest/nest_behavior
-                            # /random_numbers.html#rounding-effects-when-randomizing-delays
-                            min=nest.resolution - 0.5 * nest.resolution,
+                            min=nest.resolution,
                             max=np.Inf,
                         ),
-                    }
-
-                    nest.Connect(source_pop, target_pop, conn_spec=conn_dict_rec, syn_spec=syn_dict)
->>>>>>> 4d8d3bf9
+                    )
+
+                    nest.Connect(
+                        nest.FixedTotalNumber(source_pop, target_pop, N=self.num_synapses[i][j], syn_spec=syn_spec)
+                    )
 
     def __connect_recording_devices(self):
         """Connects the recording devices to the microcircuit."""
@@ -485,17 +458,10 @@
             print("Connecting recording devices.")
 
         for i, target_pop in enumerate(self.pops):
-<<<<<<< HEAD
-            if 'spike_recorder' in self.sim_dict['rec_dev']:
+            if "spike_recorder" in self.sim_dict["rec_dev"]:
                 nest.Connect(nest.AllToAll(target_pop, self.spike_recorders[i]))
-            if 'voltmeter' in self.sim_dict['rec_dev']:
+            if "voltmeter" in self.sim_dict["rec_dev"]:
                 nest.Connect(nest.AllToAll(self.voltmeters[i], target_pop))
-=======
-            if "spike_recorder" in self.sim_dict["rec_dev"]:
-                nest.Connect(target_pop, self.spike_recorders[i])
-            if "voltmeter" in self.sim_dict["rec_dev"]:
-                nest.Connect(self.voltmeters[i], target_pop)
->>>>>>> 4d8d3bf9
 
     def __connect_poisson_bg_input(self):
         """Connects the Poisson generators to the microcircuit."""
@@ -503,21 +469,9 @@
             print("Connecting Poisson generators for background input.")
 
         for i, target_pop in enumerate(self.pops):
-<<<<<<< HEAD
-            syn_spec_poisson = nest.synapsemodels.static(weight=self.weight_ext, delay=self.net_dict['delay_poisson'])
+            syn_spec_poisson = nest.synapsemodels.static(weight=self.weight_ext, delay=self.net_dict["delay_poisson"])
 
             nest.Connect(nest.AllToAll(self.poisson_bg_input[i], target_pop, syn_spec=syn_spec_poisson))
-=======
-            conn_dict_poisson = {"rule": "all_to_all"}
-
-            syn_dict_poisson = {
-                "synapse_model": "static_synapse",
-                "weight": self.weight_ext,
-                "delay": self.net_dict["delay_poisson"],
-            }
-
-            nest.Connect(self.poisson_bg_input[i], target_pop, conn_spec=conn_dict_poisson, syn_spec=syn_dict_poisson)
->>>>>>> 4d8d3bf9
 
     def __connect_thalamic_stim_input(self):
         """Connects the thalamic input to the neuronal populations."""
@@ -529,47 +483,27 @@
 
         # connect thalamic population to neuronal populations
         for i, target_pop in enumerate(self.pops):
-<<<<<<< HEAD
             syn_spec_th = nest.synapsemodels.static(
                 weight=nest.math.redraw(
-                    nest.random.normal(
-                        mean=self.weight_th,
-                        std=self.weight_th * self.net_dict['weight_rel_std']),
-                    min=0.0,
-                    max=np.Inf),
-                delay=nest.math.redraw(
-                    nest.random.normal(
-                        mean=self.stim_dict['delay_th_mean'],
-                        std=self.stim_dict['delay_th_mean'] * self.stim_dict['delay_th_rel_std']),
-                    min=nest.resolution,
-                    max=np.Inf))
-
-            nest.Connect(nest.FixedTotalNumber(self.thalamic_population, target_pop, N=self.num_th_synapses[i],
-                                               syn_spec=syn_spec_th))
-=======
-            conn_dict_th = {"rule": "fixed_total_number", "N": self.num_th_synapses[i]}
-
-            syn_dict_th = {
-                "weight": nest.math.redraw(
                     nest.random.normal(mean=self.weight_th, std=self.weight_th * self.net_dict["weight_rel_std"]),
                     min=0.0,
                     max=np.Inf,
                 ),
-                "delay": nest.math.redraw(
+                delay=nest.math.redraw(
                     nest.random.normal(
                         mean=self.stim_dict["delay_th_mean"],
-                        std=(self.stim_dict["delay_th_mean"] * self.stim_dict["delay_th_rel_std"]),
+                        std=self.stim_dict["delay_th_mean"] * self.stim_dict["delay_th_rel_std"],
                     ),
-                    # resulting minimum delay is equal to resolution, see:
-                    # https://nest-simulator.readthedocs.io/en/latest/nest_behavior
-                    # /random_numbers.html#rounding-effects-when-randomizing-delays
-                    min=nest.resolution - 0.5 * nest.resolution,
+                    min=nest.resolution,
                     max=np.Inf,
                 ),
-            }
-
-            nest.Connect(self.thalamic_population, target_pop, conn_spec=conn_dict_th, syn_spec=syn_dict_th)
->>>>>>> 4d8d3bf9
+            )
+
+            nest.Connect(
+                nest.FixedTotalNumber(
+                    self.thalamic_population, target_pop, N=self.num_th_synapses[i], syn_spec=syn_spec_th
+                )
+            )
 
     def __connect_dc_stim_input(self):
         """Connects the DC generators to the neuronal populations."""
