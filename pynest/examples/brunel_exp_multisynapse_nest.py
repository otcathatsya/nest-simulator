--- conflicted
+++ resolved
@@ -184,7 +184,6 @@
 # (# ``all_to_all``) of ``Connect`` is used. The synaptic properties are
 # pre-defined and inserted via ``syn_spec``. The receptor type is drawn from a
 # distribution for each connection, which is specified in the synapse
-<<<<<<< HEAD
 # properties by assigning a ``nest.random`` parameter to the keyword ``receptor_type``.
 
 receptor = nest.random.uniform_int(max=nr_ports - 1) + 1
@@ -193,21 +192,6 @@
 
 nest.Connect(nest.AllToAll(noise, nodes_ex, syn_spec=syn_params_ex))
 nest.Connect(nest.AllToAll(noise, nodes_in, syn_spec=syn_params_ex))
-=======
-# properties by assigning a dictionary to the keyword ``receptor_type``,
-# which includes the specification of the distribution and the associated
-# parameter.
-
-syn_params_ex = {"synapse_model": "excitatory",
-                 "receptor_type": nest.random.uniform_int(max=nr_ports - 1) + 1
-                 }
-syn_params_in = {"synapse_model": "inhibitory",
-                 "receptor_type": nest.random.uniform_int(max=nr_ports - 1) + 1
-                 }
-
-nest.Connect(noise, nodes_ex, syn_spec=syn_params_ex)
-nest.Connect(noise, nodes_in, syn_spec=syn_params_ex)
->>>>>>> 98b2fb4d
 
 ###############################################################################
 # Connecting the first ``N_rec`` nodes of the excitatory and inhibitory
@@ -275,14 +259,9 @@
 rate_in = events_in / simtime * 1000.0 / N_rec
 
 ###############################################################################
-# Reading out the number of connections established using ``GetKernelStatis``.
-
-<<<<<<< HEAD
-num_synapses = nest.GetKernelStatus("num_connections")
-=======
-num_synapses = (nest.GetDefaults("excitatory")["num_connections"]
-                + nest.GetDefaults("inhibitory")["num_connections"])
->>>>>>> 98b2fb4d
+# Reading out the number of connections established.
+
+num_synapses = nest.num_connections
 
 ###############################################################################
 # Establishing the time it took to build and simulate the network by taking
