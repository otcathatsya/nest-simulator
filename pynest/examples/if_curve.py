# -*- coding: utf-8 -*-
#
# if_curve.py
#
# This file is part of NEST.
#
# Copyright (C) 2004 The NEST Initiative
#
# NEST is free software: you can redistribute it and/or modify
# it under the terms of the GNU General Public License as published by
# the Free Software Foundation, either version 2 of the License, or
# (at your option) any later version.
#
# NEST is distributed in the hope that it will be useful,
# but WITHOUT ANY WARRANTY; without even the implied warranty of
# MERCHANTABILITY or FITNESS FOR A PARTICULAR PURPOSE.  See the
# GNU General Public License for more details.
#
# You should have received a copy of the GNU General Public License
# along with NEST.  If not, see <http://www.gnu.org/licenses/>.

"""
IF curve example
----------------

This example illustrates how to measure the I-F curve of a neuron.
The program creates a small group of neurons and injects a noisy current
:math:`I(t) = I_mean + I_std*W(t)`
where :math:`W(t)` is a white noise process.
The program systematically drives the current through a series of  values in
the two-dimensional `(I_mean, I_std)` space and measures the firing rate of
the neurons.

In this example, we measure the I-F curve of the adaptive exponential
integrate and fire neuron (``aeif_cond_exp``), but any other neuron model that
accepts current inputs is possible. The model and its parameters are
supplied when the IF_curve object is created.

"""

import numpy
import nest
import shelve

###############################################################################
# Here we define which model and the neuron parameters to use for measuring
# the transfer function.

model = "aeif_cond_exp"
params = {
    "a": 4.0,
    "b": 80.8,
    "V_th": -50.4,
    "Delta_T": 2.0,
    "I_e": 0.0,
    "C_m": 281.0,
    "g_L": 30.0,
    "V_reset": -70.6,
    "tau_w": 144.0,
    "t_ref": 5.0,
    "V_peak": -40.0,
    "E_L": -70.6,
    "E_ex": 0.0,
    "E_in": -70.0,
}


class IF_curve:
    t_inter_trial = 200.0  # Interval between two successive measurement trials
    t_sim = 1000.0  # Duration of a measurement trial
    n_neurons = 100  # Number of neurons
    n_threads = 4  # Nubmer of threads to run the simulation

    def __init__(self, model, params=None):
        self.model = model
        self.params = params
        self.build()
        self.connect()

    def build(self):
        #######################################################################
        #  We reset NEST to delete information from previous simulations
        # and adjust the number of threads.

        nest.ResetKernel()
        nest.local_num_threads = self.n_threads

        #######################################################################
        # We create neurons and devices with specified parameters.

        self.neuron = nest.Create(self.model, self.n_neurons, self.params)
        self.noise = nest.Create("noise_generator")
        self.spike_recorder = nest.Create("spike_recorder")

    def connect(self):
        #######################################################################
        # We connect the noisy current to the neurons and the neurons to
        # the spike recorders.

<<<<<<< HEAD
        nest.Connect(nest.AllToAll(self.noise, self.neuron))
        nest.Connect(nest.AllToAll(self.neuron, self.spike_recorder))
=======
        nest.Connect(self.noise, self.neuron, "all_to_all")
        nest.Connect(self.neuron, self.spike_recorder, "all_to_all")
>>>>>>> 4d8d3bf9

    def output_rate(self, mean, std):
        self.build()
        self.connect()

        #######################################################################
        # We adjust the parameters of the noise according to the current
        # values.

        self.noise.set(mean=mean, std=std, start=0.0, stop=1000.0, origin=0.0)

        # We simulate the network and calculate the rate.

        nest.Simulate(self.t_sim)
        rate = self.spike_recorder.n_events * 1000.0 / (1.0 * self.n_neurons * self.t_sim)
        return rate

    def compute_transfer(self, i_mean=(400.0, 900.0, 50.0), i_std=(0.0, 600.0, 50.0)):
        #######################################################################
        # We loop through all possible combinations of `(I_mean, I_sigma)`
        # and measure the output rate of the neuron.

        self.i_range = numpy.arange(*i_mean)
        self.std_range = numpy.arange(*i_std)
        self.rate = numpy.zeros((self.i_range.size, self.std_range.size))
        nest.set_verbosity("M_WARNING")
        for n, i in enumerate(self.i_range):
            print("I  =  {0}".format(i))
            for m, std in enumerate(self.std_range):
                self.rate[n, m] = self.output_rate(i, std)


transfer = IF_curve(model, params)
transfer.compute_transfer()

###############################################################################
# After the simulation is finished, we store the data into a file for
# later analysis.

with shelve.open(model + "_transfer.dat") as dat:
    dat["I_mean"] = transfer.i_range
    dat["I_std"] = transfer.std_range
    dat["rate"] = transfer.rate<|MERGE_RESOLUTION|>--- conflicted
+++ resolved
@@ -97,13 +97,8 @@
         # We connect the noisy current to the neurons and the neurons to
         # the spike recorders.
 
-<<<<<<< HEAD
         nest.Connect(nest.AllToAll(self.noise, self.neuron))
         nest.Connect(nest.AllToAll(self.neuron, self.spike_recorder))
-=======
-        nest.Connect(self.noise, self.neuron, "all_to_all")
-        nest.Connect(self.neuron, self.spike_recorder, "all_to_all")
->>>>>>> 4d8d3bf9
 
     def output_rate(self, mean, std):
         self.build()
