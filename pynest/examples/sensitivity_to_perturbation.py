--- conflicted
+++ resolved
@@ -143,22 +143,12 @@
     nodes_in = nest.Create(neuron_model, NI)
     allnodes = nodes_ex + nodes_in
 
-<<<<<<< HEAD
-    nest.Connect(nest.FixedIndegree(nodes_ex, allnodes, indegree=KE,
-                                    syn_spec=nest.synapsemodels.static(weight=J, delay=dt)))
-    nest.Connect(nest.FixedIndegree(nodes_in, allnodes, indegree=KI,
-                                    syn_spec=nest.synapsemodels.static(weight=-g * J, delay=dt)))
-=======
     nest.Connect(
-        nodes_ex, allnodes, conn_spec={"rule": "fixed_indegree", "indegree": KE}, syn_spec={"weight": J, "delay": dt}
+        nest.FixedIndegree(nodes_ex, allnodes, indegree=KE, syn_spec=nest.synapsemodels.static(weight=J, delay=dt))
     )
     nest.Connect(
-        nodes_in,
-        allnodes,
-        conn_spec={"rule": "fixed_indegree", "indegree": KI},
-        syn_spec={"weight": -g * J, "delay": dt},
+        nest.FixedIndegree(nodes_in, allnodes, indegree=KI, syn_spec=nest.synapsemodels.static(weight=-g * J, delay=dt))
     )
->>>>>>> 4d8d3bf9
 
     ###############################################################################
     # Afterwards we create a ``poisson_generator`` that provides spikes (the external
@@ -169,19 +159,11 @@
     # The ``fade_out`` period has to last at least twice as long as the simulation
     # resolution to suppress the neurons from firing.
 
-<<<<<<< HEAD
-    ext = nest.Create("poisson_generator", params={'rate': rate_ext, 'stop': T})
+    ext = nest.Create("poisson_generator", params={"rate": rate_ext, "stop": T})
     nest.Connect(nest.AllToAll(ext, allnodes, syn_spec=nest.synapsemodels.static(weight=Jext, delay=dt)))
 
-    suppr = nest.Create("dc_generator", params={'amplitude': -1e16, 'start': T, 'stop': T + fade_out})
+    suppr = nest.Create("dc_generator", params={"amplitude": -1e16, "start": T, "stop": T + fade_out})
     nest.Connect(nest.AllToAll(suppr, allnodes))
-=======
-    ext = nest.Create("poisson_generator", params={"rate": rate_ext, "stop": T})
-    nest.Connect(ext, allnodes, syn_spec={"weight": Jext, "delay": dt})
-
-    suppr = nest.Create("dc_generator", params={"amplitude": -1e16, "start": T, "stop": T + fade_out})
-    nest.Connect(suppr, allnodes)
->>>>>>> 4d8d3bf9
 
     spikerecorder = nest.Create("spike_recorder")
     nest.Connect(nest.AllToAll(allnodes, spikerecorder))
@@ -216,12 +198,11 @@
 
     if trial == 1:
         id_stim = [senders[0][spiketimes[0] > t_stim][0]]
-<<<<<<< HEAD
-        nest.Connect(nest.AllToAll(stimulus, nest.NodeCollection(id_stim),
-                                   syn_spec=nest.synapsemodels.static(weight=Jstim, delay=dt)))
-=======
-        nest.Connect(stimulus, nest.NodeCollection(id_stim), syn_spec={"weight": Jstim, "delay": dt})
->>>>>>> 4d8d3bf9
+        nest.Connect(
+            nest.AllToAll(
+                stimulus, nest.NodeCollection(id_stim), syn_spec=nest.synapsemodels.static(weight=Jstim, delay=dt)
+            )
+        )
         stimulus.spike_times = [t_stim]
 
     # Now we simulate the network and add a fade out period to discard
