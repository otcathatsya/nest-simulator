# -*- coding: utf-8 -*-
#
# gif_pop_psc_exp.py
#
# This file is part of NEST.
#
# Copyright (C) 2004 The NEST Initiative
#
# NEST is free software: you can redistribute it and/or modify
# it under the terms of the GNU General Public License as published by
# the Free Software Foundation, either version 2 of the License, or
# (at your option) any later version.
#
# NEST is distributed in the hope that it will be useful,
# but WITHOUT ANY WARRANTY; without even the implied warranty of
# MERCHANTABILITY or FITNESS FOR A PARTICULAR PURPOSE.  See the
# GNU General Public License for more details.
#
# You should have received a copy of the GNU General Public License
# along with NEST.  If not, see <http://www.gnu.org/licenses/>.


"""
Population rate model of generalized integrate-and-fire neurons
---------------------------------------------------------------

This script simulates a finite network of generalized integrate-and-fire
(GIF) neurons directly on the mesoscopic population level using the effective
stochastic population rate dynamics derived in the paper [1]_. The stochastic
population dynamics is implemented in the NEST model gif_pop_psc_exp. We
demonstrate this model using the example of a Brunel network of two coupled
populations, one excitatory and one inhibitory population.

Note that the population model represents the mesoscopic level
description of the corresponding microscopic network based on the
NEST model ``gif_psc_exp``.

References
~~~~~~~~~~

.. [1] Schwalger T, Degert M, Gerstner W (2017). Towards a theory of cortical columns: From spiking
       neurons to interacting neural populations of finite size. PLoS Comput Biol.
       https://doi.org/10.1371/journal.pcbi.1005507

"""


# Loading the necessary modules:
import numpy as np
import matplotlib.pyplot as plt
import nest


###############################################################################
# We first set the parameters of the microscopic model:


# All times given in milliseconds
dt = 0.5
dt_rec = 1.0

# Simulation time
t_end = 2000.0

# Parameters
size = 200
N = np.array([4, 1]) * size
M = len(N)  # number of populations

# neuronal parameters
t_ref = 4.0 * np.ones(M)  # absolute refractory period
tau_m = 20 * np.ones(M)  # membrane time constant
mu = 24.0 * np.ones(M)  # constant base current mu=R*(I0+Vrest)
c = 10.0 * np.ones(M)  # base rate of exponential link function
Delta_u = 2.5 * np.ones(M)  # softness of exponential link function
V_reset = 0.0 * np.ones(M)  # Reset potential
V_th = 15.0 * np.ones(M)  # baseline threshold (non-accumulating part)
tau_sfa_exc = [100.0, 1000.0]  # adaptation time constants of excitatory neurons
tau_sfa_inh = [100.0, 1000.0]  # adaptation time constants of inhibitory neurons
J_sfa_exc = [1000.0, 1000.0]  # size of feedback kernel theta
#                              (= area under exponential) in mV*ms
J_sfa_inh = [1000.0, 1000.0]  # in mV*ms
tau_theta = np.array([tau_sfa_exc, tau_sfa_inh])
J_theta = np.array([J_sfa_exc, J_sfa_inh])

# connectivity
J = 0.3  # excitatory synaptic weight in mV if number of input connections
#          is C0 (see below)
g = 5.0  # inhibition-to-excitation ratio
pconn = 0.2 * np.ones((M, M))
delay = 1.0 * np.ones((M, M))

C0 = np.array([[800, 200], [800, 200]]) * 0.2  # constant reference matrix
C = np.vstack((N, N)) * pconn  # numbers of input connections

# final synaptic weights scaling as 1/C
J_syn = np.array([[J, -g * J], [J, -g * J]]) * C0 / C

taus1_ = [3.0, 6.0]  # time constants of exc./inh. postsynaptic currents (PSC's)
taus1 = np.array([taus1_ for k in range(M)])


# step current input
step = [[20.0], [20.0]]  # jump size of mu in mV
tstep = np.array([[1500.0], [1500.0]])  # times of jumps

# synaptic time constants of excitatory and inhibitory connections
tau_ex = 3.0  # in ms
tau_in = 6.0  # in ms

###############################################################################
# Simulation on the mesoscopic level
# ~~~~~~~~~~~~~~~~~~~~~~~~~~~~~~~~~~~
#
# To directly simulate the mesoscopic population activities (i.e. generating
# the activity of a finite-size population without simulating single
# neurons), we can build the populations using the NEST model
# ``gif_pop_psc_exp``:

nest.set_verbosity("M_WARNING")
nest.ResetKernel()
nest.resolution = dt
nest.print_time = True
nest.local_num_threads = 1

t0 = nest.biological_time

nest_pops = nest.Create("gif_pop_psc_exp", M)

C_m = 250.0  # irrelevant value for membrane capacity, cancels out in simulation
g_L = C_m / tau_m

params = [
    {
        "C_m": C_m,
        "I_e": mu[i] * g_L[i],
        "lambda_0": c[i],  # in Hz!
        "Delta_V": Delta_u[i],
        "tau_m": tau_m[i],
        "tau_sfa": tau_theta[i],
        "q_sfa": J_theta[i] / tau_theta[i],  # [J_theta]= mV*ms -> [q_sfa]=mV
        "V_T_star": V_th[i],
        "V_reset": V_reset[i],
        "len_kernel": -1,  # -1 triggers automatic history size
        "N": N[i],
        "t_ref": t_ref[i],
        "tau_syn_ex": max([tau_ex, dt]),
        "tau_syn_in": max([tau_in, dt]),
        "E_L": 0.0,
    }
    for i in range(M)
]
nest_pops.set(params)

# connect the populations
g_syn = np.ones_like(J_syn)  # synaptic conductance
g_syn[:, 0] = C_m / tau_ex
g_syn[:, 1] = C_m / tau_in
for i in range(M):
    for j in range(M):
<<<<<<< HEAD
        nest.Connect(nest.AllToAll(nest_pops[j], nest_pops[i],
                     syn_spec=nest.synapsemodels.static(weight=J_syn[i, j] * g_syn[i, j] * pconn[i, j],
                                                        delay=delay[i, j])))
=======
        nest.Connect(
            nest_pops[j],
            nest_pops[i],
            syn_spec={"weight": J_syn[i, j] * g_syn[i, j] * pconn[i, j], "delay": delay[i, j]},
        )
>>>>>>> 4d8d3bf9

###############################################################################
# To record the instantaneous population rate `Abar(t)` we use a multimeter,
# and to get the population activity `A_N(t)` we use spike recorder:

# monitor the output using a multimeter, this only records with dt_rec!
<<<<<<< HEAD
nest_mm = nest.Create('multimeter')
nest_mm.set(record_from=['n_events', 'mean'], interval=dt_rec)
nest.Connect(nest.AllToAll(nest_mm, nest_pops))
=======
nest_mm = nest.Create("multimeter")
nest_mm.set(record_from=["n_events", "mean"], interval=dt_rec)
nest.Connect(nest_mm, nest_pops)
>>>>>>> 4d8d3bf9

# monitor the output using a spike recorder
nest_sr = []
for i in range(M):
    nest_sr.append(nest.Create("spike_recorder"))
    nest_sr[i].time_in_steps = True
<<<<<<< HEAD
    nest.Connect(nest.AllToAll(nest_pops[i], nest_sr[i], syn_spec=nest.synapsemodels.static(weight=1., delay=dt)))
=======
    nest.Connect(nest_pops[i], nest_sr[i], syn_spec={"weight": 1.0, "delay": dt})
>>>>>>> 4d8d3bf9

###############################################################################
# All neurons in a given population will be stimulated with a step input
# current:

# set initial value (at t0+dt) of step current generator to zero
tstep = np.hstack((dt * np.ones((M, 1)), tstep))
step = np.hstack((np.zeros((M, 1)), step))

# create the step current devices
nest_stepcurrent = nest.Create("step_current_generator", M)
# set the parameters for the step currents
for i in range(M):
    nest_stepcurrent[i].set(amplitude_times=tstep[i] + t0, amplitude_values=step[i] * g_L[i], origin=t0, stop=t_end)
    pop_ = nest_pops[i]
<<<<<<< HEAD
    nest.Connect(nest.AllToAll(nest_stepcurrent[i], pop_, syn_spec=nest.synapsemodels.static(weight=1., delay=dt)))
=======
    nest.Connect(nest_stepcurrent[i], pop_, syn_spec={"weight": 1.0, "delay": dt})
>>>>>>> 4d8d3bf9

###############################################################################
# We can now start the simulation:

nest.rng_seed = 1

t = np.arange(0.0, t_end, dt_rec)
A_N = np.ones((t.size, M)) * np.nan
Abar = np.ones_like(A_N) * np.nan

# simulate 1 step longer to make sure all t are simulated
nest.Simulate(t_end + dt)
data_mm = nest_mm.events
for i, nest_i in enumerate(nest_pops):
    a_i = data_mm["mean"][data_mm["senders"] == nest_i.global_id]
    a = a_i / N[i] / dt
    min_len = np.min([len(a), len(Abar)])
    Abar[:min_len, i] = a[:min_len]

    data_sr = nest_sr[i].get("events", "times")
    data_sr = data_sr * dt - t0
    bins = np.concatenate((t, np.array([t[-1] + dt_rec])))
    A = np.histogram(data_sr, bins=bins)[0] / float(N[i]) / dt_rec
    A_N[:, i] = A

###############################################################################
# and plot the activity:

plt.figure(1)
plt.clf()
plt.subplot(2, 1, 1)
plt.plot(t, A_N * 1000)  # plot population activities (in Hz)
plt.ylabel(r"$A_N$ [Hz]")
plt.title("Population activities (mesoscopic sim.)")
plt.subplot(2, 1, 2)
plt.plot(t, Abar * 1000)  # plot instantaneous population rates (in Hz)
plt.ylabel(r"$\bar A$ [Hz]")
plt.xlabel("time [ms]")

###############################################################################
# Microscopic ("direct") simulation
# ~~~~~~~~~~~~~~~~~~~~~~~~~~~~~~~~~~~
#
# As mentioned above, the population model ``gif_pop_psc_exp`` directly
# simulates the mesoscopic population activities, i.e. without the need to
# simulate single neurons. On the other hand, if we want to know single
# neuron activities, we must simulate on the microscopic level. This is
# possible by building a corresponding network of ``gif_psc_exp`` neuron models:

nest.ResetKernel()
nest.resolution = dt
nest.print_time = True
nest.local_num_threads = 1

t0 = nest.biological_time

nest_pops = []
for k in range(M):
    nest_pops.append(nest.Create("gif_psc_exp", N[k]))

# set single neuron properties
for i in range(M):
    nest_pops[i].set(
        C_m=C_m,
        I_e=mu[i] * g_L[i],
        lambda_0=c[i],
        Delta_V=Delta_u[i],
        g_L=g_L[i],
        tau_sfa=tau_theta[i],
        q_sfa=J_theta[i] / tau_theta[i],
        V_T_star=V_th[i],
        V_reset=V_reset[i],
        t_ref=t_ref[i],
        tau_syn_ex=max([tau_ex, dt]),
        tau_syn_in=max([tau_in, dt]),
        E_L=0.0,
        V_m=0.0,
    )

# connect the populations
for i, nest_i in enumerate(nest_pops):
    for j, nest_j in enumerate(nest_pops):
<<<<<<< HEAD
        if np.allclose(pconn[i, j], 1.):
            nest.Connect(nest.AllToAll(nest_j, nest_i,
                                       syn_spec=nest.synapsemodels.static(weight=J_syn[i, j] * g_syn[i, j],
                                                                          delay=delay[i, j])))
        else:
            nest.Connect(nest.FixedIndegree(nest_j, nest_i, indegree=int(pconn[i, j] * N[j]),
                                            syn_spec=nest.synapsemodels.static(weight=J_syn[i, j] * g_syn[i, j],
                                                                               delay=delay[i, j])))
=======
        if np.allclose(pconn[i, j], 1.0):
            conn_spec = {"rule": "all_to_all"}
        else:
            conn_spec = {"rule": "fixed_indegree", "indegree": int(pconn[i, j] * N[j])}

        nest.Connect(nest_j, nest_i, conn_spec, syn_spec={"weight": J_syn[i, j] * g_syn[i, j], "delay": delay[i, j]})
>>>>>>> 4d8d3bf9

###############################################################################
# We want to record all spikes of each population in order to compute the
# mesoscopic population activities `A_N(t)` from the microscopic simulation.
# We also record the membrane potentials of five example neurons:

# monitor the output using a multimeter and a spike recorder
nest_sr = []
for i, nest_i in enumerate(nest_pops):
    nest_sr.append(nest.Create("spike_recorder"))
    nest_sr[i].time_in_steps = True

    # record all spikes from population to compute population activity
<<<<<<< HEAD
    nest.Connect(nest.AllToAll(nest_i, nest_sr[i], syn_spec=nest.synapsemodels.static(weight=1., delay=dt)))
=======
    nest.Connect(nest_i, nest_sr[i], syn_spec={"weight": 1.0, "delay": dt})
>>>>>>> 4d8d3bf9

Nrecord = [5, 0]  # for each population "i" the first Nrecord[i] neurons are recorded
nest_mm_Vm = []
for i, nest_i in enumerate(nest_pops):
    nest_mm_Vm.append(nest.Create("multimeter"))
    nest_mm_Vm[i].set(record_from=["V_m"], interval=dt_rec)
    if Nrecord[i] != 0:
<<<<<<< HEAD
        nest.Connect(nest.AllToAll(nest_mm_Vm[i], nest_i[:Nrecord[i]],
                                   syn_spec=nest.synapsemodels.static(weight=1., delay=dt)))
=======
        nest.Connect(nest_mm_Vm[i], nest_i[: Nrecord[i]], syn_spec={"weight": 1.0, "delay": dt})
>>>>>>> 4d8d3bf9

###############################################################################
# As before, all neurons in a given population will be stimulated with a
# step input current. The following code block is identical to the one for
# the mesoscopic simulation above:

# create the step current devices if they do not exist already
nest_stepcurrent = nest.Create("step_current_generator", M)
# set the parameters for the step currents
for i in range(M):
    nest_stepcurrent[i].set(amplitude_times=tstep[i] + t0, amplitude_values=step[i] * g_L[i], origin=t0, stop=t_end)
    nest_stepcurrent[i].set(amplitude_times=tstep[i] + t0, amplitude_values=step[i] * g_L[i], origin=t0, stop=t_end)
    # optionally a stopping time may be added by: 'stop': sim_T + t0
    pop_ = nest_pops[i]
<<<<<<< HEAD
    nest.Connect(nest.AllToAll(nest_stepcurrent[i], pop_, syn_spec=nest.synapsemodels.static(weight=1., delay=dt)))
=======
    nest.Connect(nest_stepcurrent[i], pop_, syn_spec={"weight": 1.0, "delay": dt})
>>>>>>> 4d8d3bf9

###############################################################################
# We can now start the microscopic simulation:

nest.rng_seed = 1

t = np.arange(0.0, t_end, dt_rec)
A_N = np.ones((t.size, M)) * np.nan

# simulate 1 step longer to make sure all t are simulated
nest.Simulate(t_end + dt)

###############################################################################
# Let's retrieve the data of the spike recorder and plot the activity of the
# excitatory population (in Hz):

for i in range(len(nest_pops)):
    data_sr = nest_sr[i].get("events", "times") * dt - t0
    bins = np.concatenate((t, np.array([t[-1] + dt_rec])))
    A = np.histogram(data_sr, bins=bins)[0] / float(N[i]) / dt_rec
    A_N[:, i] = A * 1000  # in Hz

t = np.arange(dt, t_end + dt, dt_rec)
plt.figure(2)
plt.plot(t, A_N[:, 0])
plt.xlabel("time [ms]")
plt.ylabel("population activity [Hz]")
plt.title("Population activities (microscopic sim.)")

###############################################################################
# This should look similar to the population activity obtained from the
# mesoscopic simulation based on the NEST model ``gif_pop_psc_exp`` (cf. figure
# 1). Now we retrieve the data of the multimeter, which allows us to look at
# the membrane potentials of single neurons. Here we plot the voltage traces
# (in mV) of five example neurons:

voltage = []
for i in range(M):
    if Nrecord[i] > 0:
        senders = nest_mm_Vm[i].get("events", "senders")
        v = nest_mm_Vm[i].get("events", "V_m")
        voltage.append(np.array([v[np.where(senders == j)] for j in set(senders)]))
    else:
        voltage.append(np.array([]))

f, axarr = plt.subplots(Nrecord[0], sharex=True)
for i in range(Nrecord[0]):
    axarr[i].plot(voltage[0][i])
    axarr[i].set_yticks((0, 15, 30))
axarr[i].set_xlabel("time [ms]")
axarr[2].set_ylabel("membrane potential [mV]")
axarr[0].set_title("5 example GIF neurons (microscopic sim.)")

###############################################################################
# Note that this plots only the subthreshold membrane potentials but not the
# spikes (as with every leaky integrate-and-fire model).

plt.show()<|MERGE_RESOLUTION|>--- conflicted
+++ resolved
@@ -158,43 +158,29 @@
 g_syn[:, 1] = C_m / tau_in
 for i in range(M):
     for j in range(M):
-<<<<<<< HEAD
-        nest.Connect(nest.AllToAll(nest_pops[j], nest_pops[i],
-                     syn_spec=nest.synapsemodels.static(weight=J_syn[i, j] * g_syn[i, j] * pconn[i, j],
-                                                        delay=delay[i, j])))
-=======
         nest.Connect(
-            nest_pops[j],
-            nest_pops[i],
-            syn_spec={"weight": J_syn[i, j] * g_syn[i, j] * pconn[i, j], "delay": delay[i, j]},
+            nest.AllToAll(
+                nest_pops[j],
+                nest_pops[i],
+                syn_spec=nest.synapsemodels.static(weight=J_syn[i, j] * g_syn[i, j] * pconn[i, j], delay=delay[i, j]),
+            )
         )
->>>>>>> 4d8d3bf9
 
 ###############################################################################
 # To record the instantaneous population rate `Abar(t)` we use a multimeter,
 # and to get the population activity `A_N(t)` we use spike recorder:
 
 # monitor the output using a multimeter, this only records with dt_rec!
-<<<<<<< HEAD
-nest_mm = nest.Create('multimeter')
-nest_mm.set(record_from=['n_events', 'mean'], interval=dt_rec)
-nest.Connect(nest.AllToAll(nest_mm, nest_pops))
-=======
 nest_mm = nest.Create("multimeter")
 nest_mm.set(record_from=["n_events", "mean"], interval=dt_rec)
-nest.Connect(nest_mm, nest_pops)
->>>>>>> 4d8d3bf9
+nest.Connect(nest.AllToAll(nest_mm, nest_pops))
 
 # monitor the output using a spike recorder
 nest_sr = []
 for i in range(M):
     nest_sr.append(nest.Create("spike_recorder"))
     nest_sr[i].time_in_steps = True
-<<<<<<< HEAD
-    nest.Connect(nest.AllToAll(nest_pops[i], nest_sr[i], syn_spec=nest.synapsemodels.static(weight=1., delay=dt)))
-=======
-    nest.Connect(nest_pops[i], nest_sr[i], syn_spec={"weight": 1.0, "delay": dt})
->>>>>>> 4d8d3bf9
+    nest.Connect(nest.AllToAll(nest_pops[i], nest_sr[i], syn_spec=nest.synapsemodels.static(weight=1.0, delay=dt)))
 
 ###############################################################################
 # All neurons in a given population will be stimulated with a step input
@@ -210,11 +196,7 @@
 for i in range(M):
     nest_stepcurrent[i].set(amplitude_times=tstep[i] + t0, amplitude_values=step[i] * g_L[i], origin=t0, stop=t_end)
     pop_ = nest_pops[i]
-<<<<<<< HEAD
-    nest.Connect(nest.AllToAll(nest_stepcurrent[i], pop_, syn_spec=nest.synapsemodels.static(weight=1., delay=dt)))
-=======
-    nest.Connect(nest_stepcurrent[i], pop_, syn_spec={"weight": 1.0, "delay": dt})
->>>>>>> 4d8d3bf9
+    nest.Connect(nest.AllToAll(nest_stepcurrent[i], pop_, syn_spec=nest.synapsemodels.static(weight=1.0, delay=dt)))
 
 ###############################################################################
 # We can now start the simulation:
@@ -297,23 +279,23 @@
 # connect the populations
 for i, nest_i in enumerate(nest_pops):
     for j, nest_j in enumerate(nest_pops):
-<<<<<<< HEAD
-        if np.allclose(pconn[i, j], 1.):
-            nest.Connect(nest.AllToAll(nest_j, nest_i,
-                                       syn_spec=nest.synapsemodels.static(weight=J_syn[i, j] * g_syn[i, j],
-                                                                          delay=delay[i, j])))
+        if np.allclose(pconn[i, j], 1.0):
+            nest.Connect(
+                nest.AllToAll(
+                    nest_j,
+                    nest_i,
+                    syn_spec=nest.synapsemodels.static(weight=J_syn[i, j] * g_syn[i, j], delay=delay[i, j]),
+                )
+            )
         else:
-            nest.Connect(nest.FixedIndegree(nest_j, nest_i, indegree=int(pconn[i, j] * N[j]),
-                                            syn_spec=nest.synapsemodels.static(weight=J_syn[i, j] * g_syn[i, j],
-                                                                               delay=delay[i, j])))
-=======
-        if np.allclose(pconn[i, j], 1.0):
-            conn_spec = {"rule": "all_to_all"}
-        else:
-            conn_spec = {"rule": "fixed_indegree", "indegree": int(pconn[i, j] * N[j])}
-
-        nest.Connect(nest_j, nest_i, conn_spec, syn_spec={"weight": J_syn[i, j] * g_syn[i, j], "delay": delay[i, j]})
->>>>>>> 4d8d3bf9
+            nest.Connect(
+                nest.FixedIndegree(
+                    nest_j,
+                    nest_i,
+                    indegree=int(pconn[i, j] * N[j]),
+                    syn_spec=nest.synapsemodels.static(weight=J_syn[i, j] * g_syn[i, j], delay=delay[i, j]),
+                )
+            )
 
 ###############################################################################
 # We want to record all spikes of each population in order to compute the
@@ -327,11 +309,7 @@
     nest_sr[i].time_in_steps = True
 
     # record all spikes from population to compute population activity
-<<<<<<< HEAD
-    nest.Connect(nest.AllToAll(nest_i, nest_sr[i], syn_spec=nest.synapsemodels.static(weight=1., delay=dt)))
-=======
-    nest.Connect(nest_i, nest_sr[i], syn_spec={"weight": 1.0, "delay": dt})
->>>>>>> 4d8d3bf9
+    nest.Connect(nest.AllToAll(nest_i, nest_sr[i], syn_spec=nest.synapsemodels.static(weight=1.0, delay=dt)))
 
 Nrecord = [5, 0]  # for each population "i" the first Nrecord[i] neurons are recorded
 nest_mm_Vm = []
@@ -339,12 +317,9 @@
     nest_mm_Vm.append(nest.Create("multimeter"))
     nest_mm_Vm[i].set(record_from=["V_m"], interval=dt_rec)
     if Nrecord[i] != 0:
-<<<<<<< HEAD
-        nest.Connect(nest.AllToAll(nest_mm_Vm[i], nest_i[:Nrecord[i]],
-                                   syn_spec=nest.synapsemodels.static(weight=1., delay=dt)))
-=======
-        nest.Connect(nest_mm_Vm[i], nest_i[: Nrecord[i]], syn_spec={"weight": 1.0, "delay": dt})
->>>>>>> 4d8d3bf9
+        nest.Connect(
+            nest.AllToAll(nest_mm_Vm[i], nest_i[: Nrecord[i]], syn_spec=nest.synapsemodels.static(weight=1.0, delay=dt))
+        )
 
 ###############################################################################
 # As before, all neurons in a given population will be stimulated with a
@@ -359,11 +334,7 @@
     nest_stepcurrent[i].set(amplitude_times=tstep[i] + t0, amplitude_values=step[i] * g_L[i], origin=t0, stop=t_end)
     # optionally a stopping time may be added by: 'stop': sim_T + t0
     pop_ = nest_pops[i]
-<<<<<<< HEAD
-    nest.Connect(nest.AllToAll(nest_stepcurrent[i], pop_, syn_spec=nest.synapsemodels.static(weight=1., delay=dt)))
-=======
-    nest.Connect(nest_stepcurrent[i], pop_, syn_spec={"weight": 1.0, "delay": dt})
->>>>>>> 4d8d3bf9
+    nest.Connect(nest.AllToAll(nest_stepcurrent[i], pop_, syn_spec=nest.synapsemodels.static(weight=1.0, delay=dt)))
 
 ###############################################################################
 # We can now start the microscopic simulation:
