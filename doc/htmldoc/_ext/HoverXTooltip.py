# -*- coding: utf-8 -*-
#
# HoverXTooltip.py
#
# This file is part of NEST.
#
# Copyright (C) 2004 The NEST Initiative
#
# NEST is free software: you can redistribute it and/or modify
# it under the terms of the GNU General Public License as published by
# the Free Software Foundation, either version 2 of the License, or
# (at your option) any later version.
#
# NEST is distributed in the hope that it will be useful,
# but WITHOUT ANY WARRANTY; without even the implied warranty of
# MERCHANTABILITY or FITNESS FOR A PARTICULAR PURPOSE.  See the
# GNU General Public License for more details.
#
# You should have received a copy of the GNU General Public License
# along with NEST.  If not, see <http://www.gnu.org/licenses/>.

import re
import os
import sys
from docutils import nodes
from docutils.parsers.rst import Directive, directives

from conf import doc_build_dir


class HoverXTooltipDirective(Directive):
    """Directive to add a tooltip.

    Attributes:
        option_spec (dict): Specification of objects in directive.
        optional_arguemtns (int): Number of optional arguements.
        required_arguments (int): Number of required arguements.
    """

    required_arguments = 0
    optional_arguemtns = 0
    option_spec = {'term': directives.unchanged, 'desc': directives.unchanged}

    def run(self):
        """Generates tooltip by defining text and tooltip content
        explicitly.

        Returns:
            list: Returns list of nodes.
        """

        # Retrieve terms from the directive in rst file.
        options = self.options
        term = options["term"]
        desc = options["desc"]

        # the tag in which the term and description is defined.
        span_tag = "<span class='hoverxtool' data-toggle='tooltip' " \
            "data-placement='top' title='{desc}'>" \
            "{term}</span>".format(desc=desc, term=term)

        # the docutils object that holds the tag as html code.
        hover_raw_node = nodes.raw(text=span_tag, format='html')

        # the jquery function to enable hovering.
        jquery_tag = "<script type='text/javascript'>" \
            "$('span[data-toggle=tooltip]').tooltip({" \
            "animated: 'fade'," \
            "delay: {show: 100, hide: 1500}," \
            "placement: 'top', }); </script>"
        js_raw_node = nodes.raw(text=jquery_tag, format='html')

        return [hover_raw_node, js_raw_node]


def hxt_role(pattern):
    """Generates tooltip by defining text and tooltip content explicitly.

    Args:
        pattern (str): placeholder for term and description.

    Returns:
        function: returns its own function.
    """
    def role(name, rawtext, text, lineno, inliner, options={}, content=[]):

        # example: iaf <hxt:integrate and fire>
        raw_params = pattern % (text,)

        # define regex pattern termplates to extract the term and description.
        term_template = "(.*?) <hxt:"
        desc_template = "<hxt:(.*?)>"

        try:
            # extract the term and description. This must be inside
            # a try block because we can't predict user input.
            term = re.search(term_template, raw_params).group(1)
            desc = re.search(desc_template, raw_params).group(1)

            # the tag in which the term and description is defined.
            span_tag = "<span class='hoverxtool hoverxtool_highlighter' " \
                "data-toggle='tooltip' " \
                "data-placement='top' title='{desc}'>" \
                "{term}</span>".format(desc=desc, term=term)

            # the docutils object that holds the tag as html code.
            hover_raw_node = nodes.raw(text=span_tag, format='html')

            # the jquery function to enable hovering.
            jquery_tag = "<script type='text/javascript'>" \
                "$('span[data-toggle=tooltip]').tooltip({" \
                "animated: 'fade'," \
                "delay: {show: 100, hide: 1500}," \
                "placement: 'top', }); </script>"
            js_raw_node = nodes.raw(text=jquery_tag, format='html')

            return [hover_raw_node, js_raw_node], []

        except Exception as e:
            print("Something went wrong while parsing the hxt pattern: ({e})"
                  .format(e))
            sys.exit(-1)

    return role


def hxt_role_ref(pattern):
    """Generates tooltip based on glossary.rst file.

    Args:
        pattern (str): placeholder for term from rst file where it was defined.

    Returns:
        function: returns its function pointer.
    """
    def role(name, rawtext, text, lineno, inliner, options={}, content=[]):

        term = pattern % (text,)
        desc = get_desc_from_glossary(term)

        base_url = inliner.document.attributes['source']

        # for rtd builds
        if os.environ.get("READTHEDOCS") == "True":
            branch_name = base_url.split('/doc/')[0].split('/')[-1]
            refuri = (f'/en/{branch_name}/ref_material/glossary.html#term-{term}')
        # for local builds
        else:
            refuri = base_url.split('htmldoc')[0] + f'htmldoc/html/glossary.html#term-{term}'

        # the tag in which the term and description is defined.
        ref_tag = "<a class='reference external' " \
                  "href='{refuri}'>" \
                  "<span class='hoverxtool hoverxtool_highlighter' " \
                  "data-toggle='tooltip' " \
                  "data-placement='top' title='{desc}'>" \
                  "{term}</span>" \
                  "</a>" \
                  .format(refuri=refuri, desc=desc, term=term)

        # the docutils object that holds the tag as html code.
        ref_node = nodes.raw(text=ref_tag, format='html')

        # the jquery function to enable hovering.
        # Note this should be added once!
        jquery_tag = "<script type='text/javascript'>" \
                     "$('span[data-toggle=tooltip]').tooltip({" \
                     "animated: 'fade'," \
                     "delay: {show: 100, hide: 1500}," \
                     "placement: 'top', }); </script>"
        js_raw_node = nodes.raw(text=jquery_tag, format='html')

        return [ref_node, js_raw_node], []
    return role


class Memoize:
    """Caches funtion output based on the parameters."""

    def __init__(self, fn):
        self.fn = fn
        self.memo = {}

    def __call__(self, *args):
        """Checks if memo dict already has args.
        If it is not available, call function and store args/return values,
        otherwise return the function return values directly.

        Args:
            *str: Function arguements.

        Returns:
            TYPE: Function return values.
        """
        if args not in self.memo:
            self.memo[args] = self.fn(*args)
        return self.memo[args]


@Memoize
def get_desc_from_glossary(term):
    """Parses glossary.rst file.

    Args:
        term (str): the term in the glossary list.

    Returns:
        str: the description of the term in the glossary list.
    """

    try:
        with open(str(doc_build_dir) + '/ref_material/glossary.rst') as f:
            file_content = f.read()

        # generate a list of lines from file content.
        raw_file_content = list(filter(None, file_content
                                .split('Glossary')[1].splitlines(True)))

        glossary_dict = {}  # dictionary that holds terms and descriptions.
        for idx, line in enumerate(raw_file_content):
            # detect a term based on value of first column.
            if len(line) > 1 and line[1] is not ' ':
                # the key is the term in the dictionary.
                key = line.strip('\n')
                # the value is the description (which is on the next line).
                val = raw_file_content[idx+1].strip('\n')

                glossary_dict[key[1:]] = val

        return glossary_dict[term]
    except Exception as e:
        return f'Description Unavailable: {e}'


def setup(app):
    """Adds the necessary routines to Sphinx.

    Args:
        app (TYPE): Description

    Returns:
        TYPE: Description
    """
    # add external css/js files
<<<<<<< HEAD
    app.add_js_file('js/bootstrap/bootstrap.min.js')
=======
    app.add_js_file('js/bootstrap/bootstrap.bundle.min.js')
>>>>>>> e08eb684
    app.add_css_file('css/bootstrap/bootstrap.min.css')

    # add custom css file
    app.add_css_file('css/hoverxtooltip.css')

    # add the HoverXTooltipDirective
    app.add_directive("hxt_directive", HoverXTooltipDirective)

    # add the role that generates explicit text and tooltip.
    app.add_role('hxt', hxt_role('%s'))

    # add the role that generates tooltips based on glossary.rst.
    app.add_role('hxt_ref', hxt_role_ref('%s'))

    return {
        'version': '0.1',
        'parallel_read_safe': True,
        'parallel_write_safe': True,
    }<|MERGE_RESOLUTION|>--- conflicted
+++ resolved
@@ -242,11 +242,7 @@
         TYPE: Description
     """
     # add external css/js files
-<<<<<<< HEAD
-    app.add_js_file('js/bootstrap/bootstrap.min.js')
-=======
     app.add_js_file('js/bootstrap/bootstrap.bundle.min.js')
->>>>>>> e08eb684
     app.add_css_file('css/bootstrap/bootstrap.min.css')
 
     # add custom css file
