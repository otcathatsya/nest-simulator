--- conflicted
+++ resolved
@@ -58,101 +58,16 @@
           <p>NEST is ideal for networks of spiking neurons of any size, and scales flexibly from running on your laptop to high-performance computing systems involving hundreds of compute nodes.</p>
         </div>
         <div class="grid_6">
-<<<<<<< HEAD
-        <a href="get-started_index.html" class="buttonlink">Tutorials and examples</a>
-        <a href="ref_material/pynest_api/index.html" class="buttonlink">PyNEST API</a>
-        <a href="models/index.html" class="buttonlink">Built-in Models</a>
-        <a href="https://nestml.readthedocs.io" class="buttonlink">Custom models</a>
-        <a href="understand_index.html" class="buttonlink">Further topics</a>
-        </div>
-        <div class="grid_3">
-          <a href="community.html" class="buttonlink" style="float: right;">Contact us</a>
-=======
           <a href="installation/index.html" class="buttonlink">Install NEST</a>
           <a href="get-started_index.html" class="buttonlink">Tutorials and examples</a>
           <a href="ref_material/pynest_apis.html" class="buttonlink">PyNEST API</a>
           <a href="models/index.html" class="buttonlink">Available models</a>
           <a href="understand_index.html" class="buttonlink">How NEST works</a>
->>>>>>> fa9eb7f3
-        </div>
-      </div>
-<<<<<<< HEAD
-
-
-<div class="accordion"> <img id="pulse" src="_static/img/pulse.svg" style="position:relative" />
-    <pre><code class="language-python">
-            import nest
-    </code></pre>
-    <div>
-       <ul>
-        <li><a href="installation/index.html">Get and install NEST</a></li>
-        <li><a href="ref_material/pynest_api/index.html">Access PyNEST APIs</a></li>
-        <li><a href= "release_notes/v3.0/refguide_nest2_nest3.html">Convert script from NEST 2.x to 3.x</a></li>
-	     </ul>
-=======
->>>>>>> fa9eb7f3
-    </div>
-  </section>
-
-<<<<<<< HEAD
-
-        <pre><code class="language-python">
-            neurons = nest.Create("iaf_psc_alpha", 10000, {
-                "V_m": nest.random.normal(-5.0),
-                "I_e": 1000.0
-            })
-    </code></pre>
-
-        <div>
-	  <ul>
-            <li><a href="neurons/node_handles.html">Learn about creating neurons</a></li>
-            <li><a href= "neurons/parametrization.html">Discover parameterization possibilities</a></li>
-            <li><a href="models/index_neuron.html">Want a different neuron model? Find them all here!</a></li>
-            <li><a href="nest_behavior/random_numbers.html">Learn how we do randomness in NEST</a></li>
-            <li><a href="ref_material/pynest_api/nest.lib.hl_api_nodes.html">Get API docs for Create</a></li>
-	  </ul>
-        </div>
-        <pre><code class="language-python">
-            input = nest.Create("noise_generator", params={
-                "amplitude": 500.0
-            })
-            nest.Connect(input, neurons, syn_spec={'synapse_model': 'stdp_synapse'})
-        </code></pre>
-        <div>
-	  <ul>
-            <li><a href="devices/stimulate_the_network.html">Learn about stimulating the network</a></li>
-            <li><a href="models/index_generator.html">Explore the stimulators in our model directory</a></li>
-            <li><a href="synapses/handling_connections.html">Find out more about synapse creation in NEST</a></li>
-            <li><a href="synapses/connection_management.html">Find out how to manage connections in NEST</a></li>
-	  </ul>
-        </div>
-
-        <pre><code class="language-python">
-            spikes = nest.Create("spike_recorder", params={
-                'record_to': 'ascii',
-                'label': 'excitatory_spikes'
-            })
-            nest.Connect(neurons, spikes)
-        </code></pre>
-        <div>
-	  <ul>
-            <li><a href="devices/record_from_simulations.html">Get more info on recording from simulations</a></li>
-            <li><a href="models/index_recorder.html">See our recording devices in our model directory</a></li>
-            <li><a href="ref_material/pynest_api/nest.lib.hl_api_connections.html">Get API docs for Connect</a></li>
-	  </ul>
-        </div>
-
-        <pre><code class="language-python">
-            nest.Simulate(100.0)
-            nest.raster_plot.from_device(spikes, hist=True)
-            plt.show()
-        </code></pre>
-        <div>
-	  <ul>
-            <li><a href="nest_behavior/running_simulations.html">Check out our guide how to run simulations</a></li>
-            <li><a href="ref_material/pynest_api/nest.lib.hl_api_simulation.html#nest.lib.hl_api_simulation.Simulate">Get API docs for Simulate</a></li>
-	  </ul>
-=======
+        </div>
+      </div>
+    </div>
+  </section>
+
   <section id="intro" class="vertical-padding">
     <div id="main" class="blueelement wrapper clearfix">
       <div class="row vertical-padding">
@@ -229,7 +144,6 @@
               <li><a href="ref_material/pynest_apis.html#nest.lib.hl_api_simulation.Simulate">Get API docs for Simulate</a></li>
             </ul>
           </div>
->>>>>>> fa9eb7f3
         </div>
       </div>
     </div>
@@ -322,13 +236,6 @@
       by <a href="http://www.prowebdesign.ro/" target="_blank" title="www.prowebdesign.ro">Prowebdesign.ro</a>,
       <a href="attribution-list.html">Free Amateur Icons</a> and <a href="https://particles.js.org/">tsParticles.js</a>.
     </div>
-<<<<<<< HEAD
- <script src="_static/js/jquery-3.6.0.min.js"></script>
- <script src="_static/js/jquery-ui.min.js"></script>
- <script defer src="_static/js/flexslider/jquery.flexslider-min.js"></script>
- <script src="_static/js/bootstrap/bootstrap.bundle.min.js"></script>
- <script src="_static/js/main.js"></script>
-=======
   </footer>
 </div>
 
@@ -338,6 +245,5 @@
 <script src="_static/js/bootstrap/bootstrap.bundle.min.js"></script>
 <script src="_static/js/custom.js"></script>
 <script src="_static/js/main.js"></script>
->>>>>>> fa9eb7f3
 
 </html>
