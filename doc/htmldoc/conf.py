<<<<<<< HEAD
# -*- coding: utf-8 -*-
#
# conf.py
#
# This file is part of NEST.
#
# Copyright (C) 2004 The NEST Initiative
#
# NEST is free software: you can redistribute it and/or modify
# it under the terms of the GNU General Public License as published by
# the Free Software Foundation, either version 2 of the License, or
# (at your option) any later version.
#
# NEST is distributed in the hope that it will be useful,
# but WITHOUT ANY WARRANTY; without even the implied warranty of
# MERCHANTABILITY or FITNESS FOR A PARTICULAR PURPOSE.  See the
# GNU General Public License for more details.
#
# You should have received a copy of the GNU General Public License
# along with NEST.  If not, see <http://www.gnu.org/licenses/>.


import sys
import os
import re
import pip
import subprocess

from pathlib import Path
from shutil import copyfile
import json

from subprocess import check_output, CalledProcessError
from mock import Mock as MagicMock


source_dir = os.environ.get('NESTSRCDIR', False)
if source_dir:
    source_dir = Path(source_dir)
else:
    source_dir = Path(__file__).resolve().parent.parent.parent.resolve()


if os.environ.get("READTHEDOCS") == "True":
    doc_build_dir = source_dir / "doc/htmldoc"
else:
    doc_build_dir = Path(os.environ["OLDPWD"]) / "doc/htmldoc"

sys.path.append(os.path.abspath("./_ext"))

source_suffix = '.rst'
master_doc = 'index'

# Create the mockfile for extracting the PyNEST

excfile = source_dir / "pynest/nest/lib/hl_api_exceptions.py"
infile = source_dir / "pynest/pynestkernel.pyx"
outfile = doc_build_dir / "pynestkernel_mock.py"

sys.path.insert(0, str(source_dir))
sys.path.insert(0, str(source_dir / 'doc'))
sys.path.insert(0, str(source_dir / 'pynest'))
sys.path.insert(0, str(source_dir / 'pynest/nest'))
sys.path.insert(0, str(doc_build_dir))

from mock_kernel import convert  # noqa

with open(excfile, 'r') as fexc, open(infile, 'r') as fin, open(outfile, 'w') as fout:
    mockedmodule = fexc.read() + "\n\n"
    mockedmodule += "from mock import MagicMock\n\n"
    mockedmodule += convert(fin)

    fout.write(mockedmodule)

import pynestkernel_mock  # noqa

sys.modules["nest.pynestkernel"] = pynestkernel_mock
sys.modules["nest.kernel"] = pynestkernel_mock

# For the doc build, explicitly import `nest` here so that it isn't
# `MagicMock`ed later on and expose `nest.NestModule` as `sphinx` does not seem
# to autodoc properties the way the `autoclass` directive would. We can then
# autoclass `nest.NestModule` to generate the documentation of the properties
import nest  # noqa

vars(nest)["NestModule"] = type(nest)        # direct write to nest.NestModule is suppressed as unknown attribute

# -- General configuration ------------------------------------------------
extensions = [
    'sphinx_gallery.gen_gallery',
    'sphinx.ext.autodoc',
    'sphinx.ext.napoleon',
    'sphinx.ext.autosummary',
    'sphinx.ext.doctest',
    'sphinx.ext.intersphinx',
    'sphinx.ext.mathjax',
    'nbsphinx',
    'sphinxcontrib.mermaid',
    'sphinx_design',
    'HoverXTooltip',
    'VersionSyncRole',
]

mathjax_path = "https://cdn.jsdelivr.net/npm/mathjax@3/es5/tex-mml-chtml.js"
# "https://cdnjs.cloudflare.com/ajax/libs/mathjax/2.7.4/MathJax.js?config=TeX-AMS-MML_HTMLorMML"
# "https://cdn.mathjax.org/mathjax/latest/MathJax.js?config=TeX-AMS-MML_HTMLorMML"  # noqa
mermaid_output_format = "raw"
mermaid_version = ""

panels_add_bootstrap_css = False
# Add any paths that contain templates here, relative to this directory.
templates_path = ['templates']

sphinx_gallery_conf = {
     # 'doc_module': ('sphinx_gallery', 'numpy'),
     # path to your examples scripts
     'examples_dirs': str(source_dir / 'pynest/examples'),
     # path where to save gallery generated examples
     'gallery_dirs': str(doc_build_dir / 'auto_examples'),
     # 'backreferences_dir': False
     'plot_gallery': 'False'
}

# General information about the project.
project = u'NEST Simulator user documentation'
copyright = u'2004, nest-simulator'
author = u'nest-simulator'


# The version info for the project you're documenting, acts as replacement for
# |version| and |release|, also used in various other places throughout the
# built documents.
#

# The language for content autogenerated by Sphinx. Refer to documentation
# for a list of supported languages.
#
# This is also used if you do content translation via gettext catalogs.
# Usually you set "language" from the command line for these cases.
language = 'en'

# List of patterns, relative to source directory, that match files and
# directories to ignore when looking for source files.
# This patterns also effect to html_static_path and html_extra_path
exclude_patterns = ['Thumbs.db', '.DS_Store', 'nest_by_example', 'README.md']

# The name of the Pygments (syntax highlighting) style to use.
pygments_style = 'manni'

# If true, `todo` and `todoList` produce output, else they produce nothing.
todo_include_todos = False

# add numbered figure link
numfig = True

numfig_secnum_depth = (2)
numfig_format = {'figure': 'Figure %s', 'table': 'Table %s',
                 'code-block': 'Code Block %s'}

# -- Options for HTML output ----------------------------------------------

# The theme to use for HTML and HTML Help pages.  See the documentation for
# a list of builtin themes.
#
html_theme = 'sphinx_material'
html_title = 'NEST Simulator Documentation'
html_logo = str(doc_build_dir / 'static/img/nest_logo.png')

# Theme options are theme-specific and customize the look and feel of a theme
# further.  For a list of options available for each theme, see the
# documentation.
#
html_theme_options = {
    # Set the name of the project to appear in the navigation.
    # Set you GA account ID to enable tracking
    # 'google_analytics_account': 'UA-XXXXX',

    # Specify a base_url used to generate sitemap.xml. If not
    # specified, then no sitemap will be built.
    'base_url': 'https://nest-simulator.readthedocs.io/en/latest/',
    'html_minify': False,
    'html_prettify': False,
    'css_minify': True,
    # Set the color and the accent color
    'color_primary': 'orange',
    'color_accent': 'white',
    'theme_color': 'ff6633',
    'master_doc': True,
    # Set the repo location to get a badge with stats
    'repo_url': 'https://github.com/nest/nest-simulator/',
    'repo_name': 'NEST Simulator',
    # "nav_links": [
    #     {"href": "index", "internal": True, "title": "NEST docs home"}
    #     ],
    # Visible levels of the global TOC; -1 means unlimited
    'globaltoc_depth': 1,
    # If False, expand all TOC entries
    'globaltoc_collapse': True,
    # If True, show hidden TOC entries
    'globaltoc_includehidden': True,
    }

html_static_path = [str(doc_build_dir / 'static')]
html_additional_pages = {'index': 'index.html'}
html_sidebars = {
    "**": ["logo-text.html", "globaltoc.html", "localtoc.html", "searchbox.html"]
}

# -- Options for HTMLHelp output ------------------------------------------

# Output file base name for HTML help builder.
htmlhelp_basename = 'NESTsimulatordoc'

html_show_sphinx = False
html_show_copyright = False

# This way works for ReadTheDocs
# With this local 'make html' is broken!
github_doc_root = ''

intersphinx_mapping = {
    'python': ('https://docs.python.org/3', None),
    'nestml': ('https://nestml.readthedocs.io/en/latest/', None),
    'pynn': ('http://neuralensemble.org/docs/PyNN/', None),
    'elephant': ('https://elephant.readthedocs.io/en/latest/', None),
    'desktop': ('https://nest-desktop.readthedocs.io/en/latest/', None),
    'gpu': ('https://nest-gpu.readthedocs.io/en/latest/', None),
    'neuromorph': ('https://electronicvisions.github.io/hbp-sp9-guidebook/', None),
    'arbor': ('https://docs.arbor-sim.org/en/latest/objects.inv', None),
    'tvb': ('http://docs.thevirtualbrain.org/', None),
    'extmod': ('https://nest-extension-module.readthedocs.io/en/latest/', None),
}

from doc.extractor_userdocs import ExtractUserDocs, relative_glob  # noqa


def config_inited_handler(app, config):
    ExtractUserDocs(
        listoffiles=relative_glob("models/*.h", "nestkernel/*.h", basedir=source_dir),
        basedir=source_dir,
        outdir=str(doc_build_dir / "models")
    )


def toc_customizer(app, docname, source):
    if docname == "models/models-toc":
        models_toc = json.load(open(doc_build_dir / "models/toc-tree.json"))
        html_context = {"nest_models": models_toc}
        models_source = source[0]
        rendered = app.builder.templates.render_string(models_source, html_context)
        source[0] = rendered


def setup(app):
    app.connect("source-read", toc_customizer)
    app.add_css_file('css/custom.css')
    app.add_css_file('css/pygments.css')
    app.add_js_file("js/custom.js")
    app.add_js_file("js/mermaid.js")

    # for events see
    # https://www.sphinx-doc.org/en/master/extdev/appapi.html#sphinx-core-events
    app.connect('config-inited', config_inited_handler)


nitpick_ignore = [('py:class', 'None'),
                  ('py:class', 'optional'),
                  ('py:class', 's'),
                  ('cpp:identifier', 'CommonSynapseProperties'),
                  ('cpp:identifier', 'Connection<targetidentifierT>'),
                  ('cpp:identifier', 'ArchivingNode'),
                  ('cpp:identifier', 'DeviceNode'),
                  ('cpp:identifier', 'Node'),
                  ('cpp:identifier', 'ClopathArchivingNode'),
                  ('cpp:identifier', 'MessageHandler'),
                  ('cpp:identifer', 'CommonPropertiesHomW')]

# -- Options for LaTeX output ---------------------------------------------


latex_elements = {
    # The paper size ('letterpaper' or 'a4paper').
    #
    # 'papersize': 'letterpaper',

    # The font size ('10pt', '11pt' or '12pt').
    #
    # 'pointsize': '10pt',

    # Additional stuff for the LaTeX preamble.
    #
    # 'preamble': '',

    # Latex figure (float) alignment
    #
    # 'figure_align': 'htbp',
}

# Grouping the document tree into LaTeX files. List of tuples
# (source start file, target name, title,
#  author, documentclass [howto, manual, or own class]).
latex_documents = [
    (master_doc, 'NESTsimulator.tex', u'NEST Simulator Documentation',
     u'NEST Developer Community', 'manual'),
]


# -- Options for manual page output ---------------------------------------

# One entry per manual page. List of tuples
# (source start file, name, description, authors, manual section).
man_pages = [
    (master_doc, 'nestsimulator', u'NEST Simulator Documentation',
     [author], 1)
]


# -- Options for Texinfo output -------------------------------------------

# Grouping the document tree into Texinfo files. List of tuples
# (source start file, target name, title, author,
#  dir menu entry, description, category)
texinfo_documents = [
    (master_doc, 'NESTsimulator', u'NEST Simulator Documentation',
     author, 'NESTsimulator', 'One line description of project.',
     'Miscellaneous'),
]


def copy_example_file(src):
    copyfile(src, doc_build_dir / "examples" / src.parts[-1])


def copy_acknowledgments_file(src):
    copyfile(src, doc_build_dir / src.parts[-1])


# -- Copy Acknowledgments file ----------------------------
copy_acknowledgments_file(source_dir / "ACKNOWLEDGMENTS.md")
# -- Copy documentation for Microcircuit Model ----------------------------
copy_example_file(source_dir / "pynest/examples/Potjans_2014/box_plot.png")
copy_example_file(source_dir / "pynest/examples/Potjans_2014/raster_plot.png")
copy_example_file(source_dir / "pynest/examples/Potjans_2014/microcircuit.png")
copy_example_file(source_dir / "pynest/examples/Potjans_2014/README.rst")
copy_example_file(source_dir / "pynest/examples/hpc_benchmark_connectivity.svg")
=======
# -*- coding: utf-8 -*-
#
# conf.py
#
# This file is part of NEST.
#
# Copyright (C) 2004 The NEST Initiative
#
# NEST is free software: you can redistribute it and/or modify
# it under the terms of the GNU General Public License as published by
# the Free Software Foundation, either version 2 of the License, or
# (at your option) any later version.
#
# NEST is distributed in the hope that it will be useful,
# but WITHOUT ANY WARRANTY; without even the implied warranty of
# MERCHANTABILITY or FITNESS FOR A PARTICULAR PURPOSE.  See the
# GNU General Public License for more details.
#
# You should have received a copy of the GNU General Public License
# along with NEST.  If not, see <http://www.gnu.org/licenses/>.


import sys
import os
import json
import subprocess

from urllib.request import urlretrieve

from pathlib import Path
from shutil import copyfile

# Add the extension modules to the path
extension_module_dir = os.path.abspath("./_ext")
sys.path.append(extension_module_dir)

from extractor_userdocs import ExtractUserDocs, relative_glob  # noqa

repo_root_dir = os.path.abspath("../..")
pynest_dir = os.path.join(repo_root_dir, "pynest")
# Add the NEST Python module to the path (just the py files, the binaries are mocked)
sys.path.append(pynest_dir)

# -- General configuration ------------------------------------------------

source_suffix = '.rst'
master_doc = 'index'
extensions = [
    'sphinx_gallery.gen_gallery',
    'sphinx.ext.autodoc',
    'sphinx.ext.napoleon',
    'sphinx.ext.autosummary',
    'sphinx.ext.doctest',
    'sphinx.ext.intersphinx',
    'sphinx.ext.mathjax',
    'IPython.sphinxext.ipython_console_highlighting',
    'nbsphinx',
    'sphinx_design',
    'HoverXTooltip',
    'VersionSyncRole',
]

autodoc_mock_imports = ["nest.pynestkernel", "nest.ll_api"]
mathjax_path = "https://cdn.jsdelivr.net/npm/mathjax@3/es5/tex-mml-chtml.js"
panels_add_bootstrap_css = False
# Add any paths that contain templates here, relative to this directory.
templates_path = ['templates']

sphinx_gallery_conf = {
    # path to your examples scripts
    'examples_dirs': '../../pynest/examples',
    # path where to save gallery generated examples
    'gallery_dirs': 'auto_examples',
    'plot_gallery': 'False',
    'download_all_examples': False,
}

# General information about the project.
project = u'NEST Simulator user documentation'
copyright = u'2004, nest-simulator'
author = u'nest-simulator'


# The version info for the project you're documenting, acts as replacement for
# |version| and |release|, also used in various other places throughout the
# built documents.
#

# The language for content autogenerated by Sphinx. Refer to documentation
# for a list of supported languages.
#
# This is also used if you do content translation via gettext catalogs.
# Usually you set "language" from the command line for these cases.
language = 'en'

# List of patterns, relative to source directory, that match files and
# directories to ignore when looking for source files.
# This patterns also effect to html_static_path and html_extra_path
exclude_patterns = [
    '**.ipynb_checkpoints',
    '.DS_Store',
    'README.md',
    'Thumbs.db',
    'auto_examples/**.ipynb',
    'auto_examples/index.rst',
    'nest_by_example',
]

# The name of the Pygments (syntax highlighting) style to use.
pygments_style = 'manni'

# If true, `todo` and `todoList` produce output, else they produce nothing.
todo_include_todos = False

# add numbered figure link
numfig = True

numfig_secnum_depth = (2)
numfig_format = {'figure': 'Figure %s', 'table': 'Table %s',
                 'code-block': 'Code Block %s'}

# -- Options for HTML output ----------------------------------------------

# The theme to use for HTML and HTML Help pages.  See the documentation for
# a list of builtin themes.
#
html_theme = 'sphinx_material'
html_title = 'NEST Simulator Documentation'
html_logo = 'static/img/nest_logo.png'

# Theme options are theme-specific and customize the look and feel of a theme
# further.  For a list of options available for each theme, see the
# documentation.
#
html_theme_options = {
    # Set the name of the project to appear in the navigation.
    # Set you GA account ID to enable tracking
    # 'google_analytics_account': 'UA-XXXXX',

    # Specify a base_url used to generate sitemap.xml. If not
    # specified, then no sitemap will be built.
    'base_url': 'https://nest-simulator.readthedocs.io/en/latest/',
    'html_minify': False,
    'html_prettify': False,
    'css_minify': True,
    # Set the color and the accent color
    'color_primary': 'orange',
    'color_accent': 'white',
    'theme_color': 'ff6633',
    'master_doc': True,
    # Set the repo location to get a badge with stats
    'repo_url': 'https://github.com/nest/nest-simulator/',
    'repo_name': 'NEST Simulator',
    # "nav_links": [
    #     {"href": "index", "internal": True, "title": "NEST docs home"}
    #     ],
    # Visible levels of the global TOC; -1 means unlimited
    'globaltoc_depth': 1,
    # If False, expand all TOC entries
    'globaltoc_collapse': True,
    # If True, show hidden TOC entries
    'globaltoc_includehidden': True,
    }

html_static_path = ['static']
html_additional_pages = {'index': 'index.html'}
html_sidebars = {
    "**": ["logo-text.html", "globaltoc.html", "localtoc.html", "searchbox.html"]
}

# -- Options for HTMLHelp output ------------------------------------------

# Output file base name for HTML help builder.
htmlhelp_basename = 'NESTsimulatordoc'

html_show_sphinx = False
html_show_copyright = False

# This way works for ReadTheDocs
# With this local 'make html' is broken!
github_doc_root = ''

intersphinx_mapping = {
    'python': ('https://docs.python.org/3', None),
    'nestml': ('https://nestml.readthedocs.io/en/latest/', None),
    'pynn': ('https://neuralensemble.org/docs/PyNN/', None),
    'elephant': ('https://elephant.readthedocs.io/en/latest/', None),
    'desktop': ('https://nest-desktop.readthedocs.io/en/latest/', None),
    'gpu': ('https://nest-gpu.readthedocs.io/en/latest/', None),
    'neuromorph': ('https://electronicvisions.github.io/hbp-sp9-guidebook/', None),
    'arbor': ('https://docs.arbor-sim.org/en/latest/', None),
    'tvb': ('https://docs.thevirtualbrain.org/', None),
    'extmod': ('https://nest-extension-module.readthedocs.io/en/latest/', None),
}


def config_inited_handler(app, config):
    models_rst_dir = os.path.abspath("models")
    ExtractUserDocs(
        listoffiles=relative_glob("models/*.h", "nestkernel/*.h", basedir=repo_root_dir),
        basedir=repo_root_dir,
        outdir=models_rst_dir,
    )


def add_button_to_examples(app, env, docnames):
    """Find all examples and include a link to launch notebook.

     Function finds all restructured text files in auto_examples
     and injects the multistring prolog, which is rendered
     as a button link in HTML. The target is set to a Jupyter notebook of
     the same name and a service to run it.
     The nameholder in the string is replaced with the file name.

     The rst files are generated at build time by Sphinx_gallery.
     The notebooks that the target points to are linked with
     services (like EBRAINS JupyterHub) that runs notebooks using nbgitpuller.
     See https://hub.jupyter.org/nbgitpuller/link.html
     The notebooks are located in the repository nest/nest-simulator-examples/.
     The notebooks are generated from the CI workflow of NEST
     on GitHub, which converts the source Python files to .ipynb.

     The link to run the notebook is rendered in an image within a card directive.
    """
    example_prolog = """
.. only:: html

  .. card:: Run this example as a Jupyter notebook
    :margin: auto
    :width: 50%
    :text-align: center

    .. image:: https://nest-simulator.org/TryItOnEBRAINS.png
         :target: https://lab.ebrains.eu/hub/user-redirect/git-pull?repo=\
https%3A%2F%2Fgithub.com%2Fnest%2Fnest-simulator-examples\
&urlpath=lab%2Ftree%2Fnest-simulator-examples%2Fnotebooks%2F\
notebooks%2Ffilepath.ipynb&branch=main

    For details and troubleshooting see :ref:`run_jupyter`."""

    # Find all relevant files
    # Inject prolog into Python example
    files = list(Path("auto_examples/").rglob("*.rst"))
    for file in files:

        # Skip index files and benchmark file. These files do not have notebooks that can run
        # on the service.
        if file.stem == "index" or file.stem == "hpc_benchmark":
            continue

        with open(file, "r") as f:
            parent = Path("auto_examples/")
            path2example = os.path.relpath(file, parent)
            path2example = os.path.splitext(path2example)[0]
            path2example = path2example.replace("/", "%2F")
            prolog = example_prolog.replace("filepath", path2example)

            lines = f.readlines()

        # find the first heading of the file.
        for i, item in enumerate(lines):
            if item.startswith("-----"):
                break

        # insert prolog into rst file after heading
        lines.insert(i + 1, prolog + '\n')

        with open(file, 'w') as f:
            lines = "".join(lines)
            f.write(lines)


def toc_customizer(app, docname, source):
    if docname == "models/models-toc":
        models_toc = json.load(open("models/toc-tree.json"))
        html_context = {"nest_models": models_toc}
        models_source = source[0]
        rendered = app.builder.templates.render_string(models_source, html_context)
        source[0] = rendered


def setup(app):
    app.connect("source-read", toc_customizer)
    app.add_css_file('css/custom.css')
    app.add_css_file('css/pygments.css')
    app.add_js_file("js/custom.js")

    # for events see
    # https://www.sphinx-doc.org/en/master/extdev/appapi.html#sphinx-core-events
    app.connect('env-before-read-docs', add_button_to_examples)
    app.connect('config-inited', config_inited_handler)


nitpick_ignore = [('py:class', 'None'),
                  ('py:class', 'optional'),
                  ('py:class', 's'),
                  ('cpp:identifier', 'CommonSynapseProperties'),
                  ('cpp:identifier', 'Connection<targetidentifierT>'),
                  ('cpp:identifier', 'ArchivingNode'),
                  ('cpp:identifier', 'DeviceNode'),
                  ('cpp:identifier', 'Node'),
                  ('cpp:identifier', 'ClopathArchivingNode'),
                  ('cpp:identifier', 'MessageHandler'),
                  ('cpp:identifer', 'CommonPropertiesHomW')]

# Grouping the document tree into LaTeX files. List of tuples
# (source start file, target name, title,
#  author, documentclass [howto, manual, or own class]).
latex_documents = [
    (master_doc, 'NESTsimulator.tex', u'NEST Simulator Documentation',
     u'NEST Developer Community', 'manual'),
]


# -- Options for manual page output ---------------------------------------

# One entry per manual page. List of tuples
# (source start file, name, description, authors, manual section).
man_pages = [
    (master_doc, 'nestsimulator', u'NEST Simulator Documentation',
     [author], 1)
]


# -- Options for Texinfo output -------------------------------------------

# Grouping the document tree into Texinfo files. List of tuples
# (source start file, target name, title, author,
#  dir menu entry, description, category)
texinfo_documents = [
    (master_doc, 'NESTsimulator', u'NEST Simulator Documentation',
     author, 'NESTsimulator', 'One line description of project.',
     'Miscellaneous'),
]


def copy_example_file(src):
    copyfile(os.path.join(pynest_dir, src), Path("examples") / Path(src).parts[-1])


# -- Copy documentation for Microcircuit Model ----------------------------
copy_example_file("examples/Potjans_2014/box_plot.png")
copy_example_file("examples/Potjans_2014/raster_plot.png")
copy_example_file("examples/Potjans_2014/microcircuit.png")
copy_example_file("examples/hpc_benchmark_connectivity.svg")
copyfile(
    os.path.join(pynest_dir, "examples/Potjans_2014/README.rst"),
    "examples/README.rst",
)


def patch_documentation(patch_url):
    """Apply a hot-fix patch to the documentation before building it.

    This function is useful in situations where the online documentation should
    be modified, but the reason for a new documentation build does not justify
    a new release of NEST. Example situations are the discovery of broken links
    spelling errors, or styling issues. Moreover, this mechanism can be used to
    customize to the look and feel of the NEST documentation in individual
    installations.

    In order to make use of this function, the environment variable ``patch_url``
    has to be set to the URL where documentation patch files are located. The
    environment variable must either be set locally or via the admin panel of
    Read the Docs.

    Patch files under the ``patch_url`` are expected to have names in the format
    ``{git_hash}_doc.patch``, where ``{git_hash}`` is the full hash of the version the
    patch applies to.

    The basic algorithm implemented by this function is the following:
      1. obtain the Git hash of the version currently checked out
      2. log the hash by printing it to the console
      3. retrieve the patch

    """

    print("Preparing patch...")
    try:
        git_dir = repo_root_dir / ".git"
        git_hash = subprocess.check_output(
            f"GIT_DIR='{git_dir}' git rev-parse HEAD",
            shell=True,
            encoding='utf8').strip()
        print(f"  current git hash: {git_hash}")
        patch_file = f'{git_hash}_doc.patch'
        patch_url = f'{patch_url}/{patch_file}'
        print(f"  retrieving {patch_url}")
        urlretrieve(patch_url, patch_file)
        print(f"  applying {patch_file}")
        result = subprocess.check_output('patch -p3', stdin=open(patch_file, 'r'), stderr=subprocess.STDOUT, shell=True)
        print(f"Patch result: {result}")
    except Exception as exc:
        print(f"Error while applying patch: {exc}")


patch_url = os.getenv("patch_url")
if patch_url is not None:
    patch_documentation(patch_url)
>>>>>>> c113aa3a
<|MERGE_RESOLUTION|>--- conflicted
+++ resolved
@@ -1,4 +1,3 @@
-<<<<<<< HEAD
 # -*- coding: utf-8 -*-
 #
 # conf.py
@@ -23,70 +22,29 @@
 
 import sys
 import os
-import re
-import pip
+import json
 import subprocess
+
+from urllib.request import urlretrieve
 
 from pathlib import Path
 from shutil import copyfile
-import json
-
-from subprocess import check_output, CalledProcessError
-from mock import Mock as MagicMock
-
-
-source_dir = os.environ.get('NESTSRCDIR', False)
-if source_dir:
-    source_dir = Path(source_dir)
-else:
-    source_dir = Path(__file__).resolve().parent.parent.parent.resolve()
-
-
-if os.environ.get("READTHEDOCS") == "True":
-    doc_build_dir = source_dir / "doc/htmldoc"
-else:
-    doc_build_dir = Path(os.environ["OLDPWD"]) / "doc/htmldoc"
-
-sys.path.append(os.path.abspath("./_ext"))
+
+# Add the extension modules to the path
+extension_module_dir = os.path.abspath("./_ext")
+sys.path.append(extension_module_dir)
+
+from extractor_userdocs import ExtractUserDocs, relative_glob  # noqa
+
+repo_root_dir = os.path.abspath("../..")
+pynest_dir = os.path.join(repo_root_dir, "pynest")
+# Add the NEST Python module to the path (just the py files, the binaries are mocked)
+sys.path.append(pynest_dir)
+
+# -- General configuration ------------------------------------------------
 
 source_suffix = '.rst'
 master_doc = 'index'
-
-# Create the mockfile for extracting the PyNEST
-
-excfile = source_dir / "pynest/nest/lib/hl_api_exceptions.py"
-infile = source_dir / "pynest/pynestkernel.pyx"
-outfile = doc_build_dir / "pynestkernel_mock.py"
-
-sys.path.insert(0, str(source_dir))
-sys.path.insert(0, str(source_dir / 'doc'))
-sys.path.insert(0, str(source_dir / 'pynest'))
-sys.path.insert(0, str(source_dir / 'pynest/nest'))
-sys.path.insert(0, str(doc_build_dir))
-
-from mock_kernel import convert  # noqa
-
-with open(excfile, 'r') as fexc, open(infile, 'r') as fin, open(outfile, 'w') as fout:
-    mockedmodule = fexc.read() + "\n\n"
-    mockedmodule += "from mock import MagicMock\n\n"
-    mockedmodule += convert(fin)
-
-    fout.write(mockedmodule)
-
-import pynestkernel_mock  # noqa
-
-sys.modules["nest.pynestkernel"] = pynestkernel_mock
-sys.modules["nest.kernel"] = pynestkernel_mock
-
-# For the doc build, explicitly import `nest` here so that it isn't
-# `MagicMock`ed later on and expose `nest.NestModule` as `sphinx` does not seem
-# to autodoc properties the way the `autoclass` directive would. We can then
-# autoclass `nest.NestModule` to generate the documentation of the properties
-import nest  # noqa
-
-vars(nest)["NestModule"] = type(nest)        # direct write to nest.NestModule is suppressed as unknown attribute
-
-# -- General configuration ------------------------------------------------
 extensions = [
     'sphinx_gallery.gen_gallery',
     'sphinx.ext.autodoc',
@@ -95,6 +53,7 @@
     'sphinx.ext.doctest',
     'sphinx.ext.intersphinx',
     'sphinx.ext.mathjax',
+    'IPython.sphinxext.ipython_console_highlighting',
     'nbsphinx',
     'sphinxcontrib.mermaid',
     'sphinx_design',
@@ -102,24 +61,22 @@
     'VersionSyncRole',
 ]
 
+autodoc_mock_imports = ["nest.pynestkernel", "nest.ll_api"]
 mathjax_path = "https://cdn.jsdelivr.net/npm/mathjax@3/es5/tex-mml-chtml.js"
-# "https://cdnjs.cloudflare.com/ajax/libs/mathjax/2.7.4/MathJax.js?config=TeX-AMS-MML_HTMLorMML"
-# "https://cdn.mathjax.org/mathjax/latest/MathJax.js?config=TeX-AMS-MML_HTMLorMML"  # noqa
-mermaid_output_format = "raw"
-mermaid_version = ""
-
 panels_add_bootstrap_css = False
 # Add any paths that contain templates here, relative to this directory.
 templates_path = ['templates']
 
+mermaid_output_format = "raw"
+mermaid_version = ""
+
 sphinx_gallery_conf = {
-     # 'doc_module': ('sphinx_gallery', 'numpy'),
-     # path to your examples scripts
-     'examples_dirs': str(source_dir / 'pynest/examples'),
-     # path where to save gallery generated examples
-     'gallery_dirs': str(doc_build_dir / 'auto_examples'),
-     # 'backreferences_dir': False
-     'plot_gallery': 'False'
+    # path to your examples scripts
+    'examples_dirs': '../../pynest/examples',
+    # path where to save gallery generated examples
+    'gallery_dirs': 'auto_examples',
+    'plot_gallery': 'False',
+    'download_all_examples': False,
 }
 
 # General information about the project.
@@ -143,7 +100,15 @@
 # List of patterns, relative to source directory, that match files and
 # directories to ignore when looking for source files.
 # This patterns also effect to html_static_path and html_extra_path
-exclude_patterns = ['Thumbs.db', '.DS_Store', 'nest_by_example', 'README.md']
+exclude_patterns = [
+    '**.ipynb_checkpoints',
+    '.DS_Store',
+    'README.md',
+    'Thumbs.db',
+    'auto_examples/**.ipynb',
+    'auto_examples/index.rst',
+    'nest_by_example',
+]
 
 # The name of the Pygments (syntax highlighting) style to use.
 pygments_style = 'manni'
@@ -165,7 +130,7 @@
 #
 html_theme = 'sphinx_material'
 html_title = 'NEST Simulator Documentation'
-html_logo = str(doc_build_dir / 'static/img/nest_logo.png')
+html_logo = 'static/img/nest_logo.png'
 
 # Theme options are theme-specific and customize the look and feel of a theme
 # further.  For a list of options available for each theme, see the
@@ -201,314 +166,6 @@
     'globaltoc_includehidden': True,
     }
 
-html_static_path = [str(doc_build_dir / 'static')]
-html_additional_pages = {'index': 'index.html'}
-html_sidebars = {
-    "**": ["logo-text.html", "globaltoc.html", "localtoc.html", "searchbox.html"]
-}
-
-# -- Options for HTMLHelp output ------------------------------------------
-
-# Output file base name for HTML help builder.
-htmlhelp_basename = 'NESTsimulatordoc'
-
-html_show_sphinx = False
-html_show_copyright = False
-
-# This way works for ReadTheDocs
-# With this local 'make html' is broken!
-github_doc_root = ''
-
-intersphinx_mapping = {
-    'python': ('https://docs.python.org/3', None),
-    'nestml': ('https://nestml.readthedocs.io/en/latest/', None),
-    'pynn': ('http://neuralensemble.org/docs/PyNN/', None),
-    'elephant': ('https://elephant.readthedocs.io/en/latest/', None),
-    'desktop': ('https://nest-desktop.readthedocs.io/en/latest/', None),
-    'gpu': ('https://nest-gpu.readthedocs.io/en/latest/', None),
-    'neuromorph': ('https://electronicvisions.github.io/hbp-sp9-guidebook/', None),
-    'arbor': ('https://docs.arbor-sim.org/en/latest/objects.inv', None),
-    'tvb': ('http://docs.thevirtualbrain.org/', None),
-    'extmod': ('https://nest-extension-module.readthedocs.io/en/latest/', None),
-}
-
-from doc.extractor_userdocs import ExtractUserDocs, relative_glob  # noqa
-
-
-def config_inited_handler(app, config):
-    ExtractUserDocs(
-        listoffiles=relative_glob("models/*.h", "nestkernel/*.h", basedir=source_dir),
-        basedir=source_dir,
-        outdir=str(doc_build_dir / "models")
-    )
-
-
-def toc_customizer(app, docname, source):
-    if docname == "models/models-toc":
-        models_toc = json.load(open(doc_build_dir / "models/toc-tree.json"))
-        html_context = {"nest_models": models_toc}
-        models_source = source[0]
-        rendered = app.builder.templates.render_string(models_source, html_context)
-        source[0] = rendered
-
-
-def setup(app):
-    app.connect("source-read", toc_customizer)
-    app.add_css_file('css/custom.css')
-    app.add_css_file('css/pygments.css')
-    app.add_js_file("js/custom.js")
-    app.add_js_file("js/mermaid.js")
-
-    # for events see
-    # https://www.sphinx-doc.org/en/master/extdev/appapi.html#sphinx-core-events
-    app.connect('config-inited', config_inited_handler)
-
-
-nitpick_ignore = [('py:class', 'None'),
-                  ('py:class', 'optional'),
-                  ('py:class', 's'),
-                  ('cpp:identifier', 'CommonSynapseProperties'),
-                  ('cpp:identifier', 'Connection<targetidentifierT>'),
-                  ('cpp:identifier', 'ArchivingNode'),
-                  ('cpp:identifier', 'DeviceNode'),
-                  ('cpp:identifier', 'Node'),
-                  ('cpp:identifier', 'ClopathArchivingNode'),
-                  ('cpp:identifier', 'MessageHandler'),
-                  ('cpp:identifer', 'CommonPropertiesHomW')]
-
-# -- Options for LaTeX output ---------------------------------------------
-
-
-latex_elements = {
-    # The paper size ('letterpaper' or 'a4paper').
-    #
-    # 'papersize': 'letterpaper',
-
-    # The font size ('10pt', '11pt' or '12pt').
-    #
-    # 'pointsize': '10pt',
-
-    # Additional stuff for the LaTeX preamble.
-    #
-    # 'preamble': '',
-
-    # Latex figure (float) alignment
-    #
-    # 'figure_align': 'htbp',
-}
-
-# Grouping the document tree into LaTeX files. List of tuples
-# (source start file, target name, title,
-#  author, documentclass [howto, manual, or own class]).
-latex_documents = [
-    (master_doc, 'NESTsimulator.tex', u'NEST Simulator Documentation',
-     u'NEST Developer Community', 'manual'),
-]
-
-
-# -- Options for manual page output ---------------------------------------
-
-# One entry per manual page. List of tuples
-# (source start file, name, description, authors, manual section).
-man_pages = [
-    (master_doc, 'nestsimulator', u'NEST Simulator Documentation',
-     [author], 1)
-]
-
-
-# -- Options for Texinfo output -------------------------------------------
-
-# Grouping the document tree into Texinfo files. List of tuples
-# (source start file, target name, title, author,
-#  dir menu entry, description, category)
-texinfo_documents = [
-    (master_doc, 'NESTsimulator', u'NEST Simulator Documentation',
-     author, 'NESTsimulator', 'One line description of project.',
-     'Miscellaneous'),
-]
-
-
-def copy_example_file(src):
-    copyfile(src, doc_build_dir / "examples" / src.parts[-1])
-
-
-def copy_acknowledgments_file(src):
-    copyfile(src, doc_build_dir / src.parts[-1])
-
-
-# -- Copy Acknowledgments file ----------------------------
-copy_acknowledgments_file(source_dir / "ACKNOWLEDGMENTS.md")
-# -- Copy documentation for Microcircuit Model ----------------------------
-copy_example_file(source_dir / "pynest/examples/Potjans_2014/box_plot.png")
-copy_example_file(source_dir / "pynest/examples/Potjans_2014/raster_plot.png")
-copy_example_file(source_dir / "pynest/examples/Potjans_2014/microcircuit.png")
-copy_example_file(source_dir / "pynest/examples/Potjans_2014/README.rst")
-copy_example_file(source_dir / "pynest/examples/hpc_benchmark_connectivity.svg")
-=======
-# -*- coding: utf-8 -*-
-#
-# conf.py
-#
-# This file is part of NEST.
-#
-# Copyright (C) 2004 The NEST Initiative
-#
-# NEST is free software: you can redistribute it and/or modify
-# it under the terms of the GNU General Public License as published by
-# the Free Software Foundation, either version 2 of the License, or
-# (at your option) any later version.
-#
-# NEST is distributed in the hope that it will be useful,
-# but WITHOUT ANY WARRANTY; without even the implied warranty of
-# MERCHANTABILITY or FITNESS FOR A PARTICULAR PURPOSE.  See the
-# GNU General Public License for more details.
-#
-# You should have received a copy of the GNU General Public License
-# along with NEST.  If not, see <http://www.gnu.org/licenses/>.
-
-
-import sys
-import os
-import json
-import subprocess
-
-from urllib.request import urlretrieve
-
-from pathlib import Path
-from shutil import copyfile
-
-# Add the extension modules to the path
-extension_module_dir = os.path.abspath("./_ext")
-sys.path.append(extension_module_dir)
-
-from extractor_userdocs import ExtractUserDocs, relative_glob  # noqa
-
-repo_root_dir = os.path.abspath("../..")
-pynest_dir = os.path.join(repo_root_dir, "pynest")
-# Add the NEST Python module to the path (just the py files, the binaries are mocked)
-sys.path.append(pynest_dir)
-
-# -- General configuration ------------------------------------------------
-
-source_suffix = '.rst'
-master_doc = 'index'
-extensions = [
-    'sphinx_gallery.gen_gallery',
-    'sphinx.ext.autodoc',
-    'sphinx.ext.napoleon',
-    'sphinx.ext.autosummary',
-    'sphinx.ext.doctest',
-    'sphinx.ext.intersphinx',
-    'sphinx.ext.mathjax',
-    'IPython.sphinxext.ipython_console_highlighting',
-    'nbsphinx',
-    'sphinx_design',
-    'HoverXTooltip',
-    'VersionSyncRole',
-]
-
-autodoc_mock_imports = ["nest.pynestkernel", "nest.ll_api"]
-mathjax_path = "https://cdn.jsdelivr.net/npm/mathjax@3/es5/tex-mml-chtml.js"
-panels_add_bootstrap_css = False
-# Add any paths that contain templates here, relative to this directory.
-templates_path = ['templates']
-
-sphinx_gallery_conf = {
-    # path to your examples scripts
-    'examples_dirs': '../../pynest/examples',
-    # path where to save gallery generated examples
-    'gallery_dirs': 'auto_examples',
-    'plot_gallery': 'False',
-    'download_all_examples': False,
-}
-
-# General information about the project.
-project = u'NEST Simulator user documentation'
-copyright = u'2004, nest-simulator'
-author = u'nest-simulator'
-
-
-# The version info for the project you're documenting, acts as replacement for
-# |version| and |release|, also used in various other places throughout the
-# built documents.
-#
-
-# The language for content autogenerated by Sphinx. Refer to documentation
-# for a list of supported languages.
-#
-# This is also used if you do content translation via gettext catalogs.
-# Usually you set "language" from the command line for these cases.
-language = 'en'
-
-# List of patterns, relative to source directory, that match files and
-# directories to ignore when looking for source files.
-# This patterns also effect to html_static_path and html_extra_path
-exclude_patterns = [
-    '**.ipynb_checkpoints',
-    '.DS_Store',
-    'README.md',
-    'Thumbs.db',
-    'auto_examples/**.ipynb',
-    'auto_examples/index.rst',
-    'nest_by_example',
-]
-
-# The name of the Pygments (syntax highlighting) style to use.
-pygments_style = 'manni'
-
-# If true, `todo` and `todoList` produce output, else they produce nothing.
-todo_include_todos = False
-
-# add numbered figure link
-numfig = True
-
-numfig_secnum_depth = (2)
-numfig_format = {'figure': 'Figure %s', 'table': 'Table %s',
-                 'code-block': 'Code Block %s'}
-
-# -- Options for HTML output ----------------------------------------------
-
-# The theme to use for HTML and HTML Help pages.  See the documentation for
-# a list of builtin themes.
-#
-html_theme = 'sphinx_material'
-html_title = 'NEST Simulator Documentation'
-html_logo = 'static/img/nest_logo.png'
-
-# Theme options are theme-specific and customize the look and feel of a theme
-# further.  For a list of options available for each theme, see the
-# documentation.
-#
-html_theme_options = {
-    # Set the name of the project to appear in the navigation.
-    # Set you GA account ID to enable tracking
-    # 'google_analytics_account': 'UA-XXXXX',
-
-    # Specify a base_url used to generate sitemap.xml. If not
-    # specified, then no sitemap will be built.
-    'base_url': 'https://nest-simulator.readthedocs.io/en/latest/',
-    'html_minify': False,
-    'html_prettify': False,
-    'css_minify': True,
-    # Set the color and the accent color
-    'color_primary': 'orange',
-    'color_accent': 'white',
-    'theme_color': 'ff6633',
-    'master_doc': True,
-    # Set the repo location to get a badge with stats
-    'repo_url': 'https://github.com/nest/nest-simulator/',
-    'repo_name': 'NEST Simulator',
-    # "nav_links": [
-    #     {"href": "index", "internal": True, "title": "NEST docs home"}
-    #     ],
-    # Visible levels of the global TOC; -1 means unlimited
-    'globaltoc_depth': 1,
-    # If False, expand all TOC entries
-    'globaltoc_collapse': True,
-    # If True, show hidden TOC entries
-    'globaltoc_includehidden': True,
-    }
-
 html_static_path = ['static']
 html_additional_pages = {'index': 'index.html'}
 html_sidebars = {
@@ -743,5 +400,4 @@
 
 patch_url = os.getenv("patch_url")
 if patch_url is not None:
-    patch_documentation(patch_url)
->>>>>>> c113aa3a
+    patch_documentation(patch_url)