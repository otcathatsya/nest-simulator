--- conflicted
+++ resolved
@@ -41,11 +41,7 @@
   ~GNUReadline() override;
 
   const std::string
-<<<<<<< HEAD
   name() const override
-=======
-  name( void ) const override
->>>>>>> c5efc24d
   {
     return "GNUReadline";
   }
