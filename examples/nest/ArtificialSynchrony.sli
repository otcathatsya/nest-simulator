--- conflicted
+++ resolved
@@ -107,7 +107,6 @@
  (ISI [ms]:\t) =only  T =only
  1.0 exch div  % now we have the fire rate
  (, i.e. firingrate [Hz]: ) =only 1000.0 mul =
-
 
 
 %%%%%%%%%%%%%%%%%  Start Simulation Section   %%%%%%%%%%%%%%%%%%%%%%%%%
@@ -147,56 +146,22 @@
 1 1 40 { (#) =only } for
 sim 1 eq {(\nRun the canonical simulations first: )= }
          {(\nRun the grid constrained simulations now: )= } ifelse
-<<<<<<< HEAD
+
 userdict begin
-0.0 0.2 5.0 {
- cvd /strength Set
-
- (weigth [pA]:\t) =only strength =
-
- %set resolution and limits on delays
-      % limits must be set BEFORE connecting any elements
-      <<
-        /resolution h                  % time steps in ms
-        /tics_per_ms tics_per_ms       % low-level time resolution
-        /off_grid_spiking true         % precise neuron model
-        /rngs [myrng]                  % set rnd seed
-        /overwrite_files true          % overwrite previous output
-      >> SetKernelStatus
-
- sim 1 eq { /neurons /iaf_psc_alpha_canon nr Create def }
-          { /neurons /iaf_psc_alpha nr Create def } ifelse
-
- % connect neurons all to all
- /autapses_bool true def         % Change to false to avoid self connections
- neurons neurons << /rule /all_to_all /allow_autapses autapses_bool >> << /weight strength /delay delay >> Connect
-
- /*                                    % uncomment to verify connections
- %% Readout if everything works
- neurons {
-   /ii Set
-   (\n\nneuron ) = ii = (connects to) =
-   << /source ii /synapse_model /static_synapse >> GetConnections
-   { GetStatus /target get } Map ==
- } forall
- */
-=======
-modeldict begin
- userdict begin
  0.0 0.2 5.0 {
   cvd /strength Set
 
   (weigth [pA]:\t) =only strength =
 
   %set resolution and limits on delays
-       % limits must be set BEFORE connecting any elements
-       <<
-         /resolution h                  % time steps in ms
-         /tics_per_ms tics_per_ms       % low-level time resolution
-         /off_grid_spiking true         % precise neuron model
-         /rng_seed rng_seed             % set rng seed
-         /overwrite_files true          % overwrite previous output
-       >> SetKernelStatus
+  % limits must be set BEFORE connecting any elements
+  <<
+      /resolution h                  % time steps in ms
+      /tics_per_ms tics_per_ms       % low-level time resolution
+      /off_grid_spiking true         % precise neuron model
+      /rng_seed rng_seed             % set rng seed
+      /overwrite_files true          % overwrite previous output
+  >> SetKernelStatus
 
   sim 1 eq { /neurons /iaf_psc_alpha_canon nr Create def }
            { /neurons /iaf_psc_alpha nr Create def } ifelse
@@ -253,55 +218,10 @@
 
   % neurons detec 1.0 h Connect         % connect spike_recorder
   volt neurons 1.0 h Connect            % connect voltmeter
-
   10000 Simulate                        % simulate for 10s
->>>>>>> 5d011159
-
- %% Set the neuron parameters according to definition
- (Set neuron parameters ) =only
- neurons {
-   params SetStatus
- } forall
- (-DONE-) =
-
- %% Set initial potentials
- (Set initial potentials [mV] (Morrison et al. 2007) ) =only
- neurons {
-  /ii Set
-  R I_e mul                            % like Morrison et al. 2007
-  1 -1.0 gamma mul ii 1 sub nr cvd div T tau_m div mul mul exp sub mul
-  %dup =                               % uncomment to print out value of initial potentials
-
-  %%% Alternatively take just random initial states
-  %   myrng drand
-  %   V_th V_reset sub mul
-  %   V_reset add dup
-  %   =
-
-  /V_0 Set
-  ii << /V_m  V_0 >> SetStatus         % set initial potential to each neuron
- } forall
- (-DONE-) =
-
- /record_to tofile { /ascii } { [] } ifelse def
-
- (Create voltmeter ) =only
- %% generate spike recorders and voltmeter for each neuron
- % spike recorders will generate enormous amounts of data!
- % /spike_recorder << /record_to record_to >> Create /detec Set
- /voltmeter << /record_to record_to /interval 1.0 >> Create /volt Set
-
- sim 1 eq {volt  <<  /label (voltmeter-Canon-) strength cvs join >> SetStatus}
-          {volt  <<  /label (voltmeter-Grid-) strength cvs join >> SetStatus} ifelse
- (-DONE-) =
-
- % neurons detec 1.0 h Connect         % connect spike_recorder
- volt neurons 1.0 h Connect            % connect voltmeter
-
- 10000 Simulate                        % simulate for 10s
-
- ResetKernel
-} for                                  % for each coupling strength
+
+  ResetKernel
+ } for                                  % for each coupling strength
 end
 
 } for                                   % for each neuron model