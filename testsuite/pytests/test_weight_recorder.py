# -*- coding: utf-8 -*-
#
# test_weight_recorder.py
#
# This file is part of NEST.
#
# Copyright (C) 2004 The NEST Initiative
#
# NEST is free software: you can redistribute it and/or modify
# it under the terms of the GNU General Public License as published by
# the Free Software Foundation, either version 2 of the License, or
# (at your option) any later version.
#
# NEST is distributed in the hope that it will be useful,
# but WITHOUT ANY WARRANTY; without even the implied warranty of
# MERCHANTABILITY or FITNESS FOR A PARTICULAR PURPOSE.  See the
# GNU General Public License for more details.
#
# You should have received a copy of the GNU General Public License
# along with NEST.  If not, see <http://www.gnu.org/licenses/>.

"""
Test of events
"""

import unittest

import numpy as np

import nest

HAVE_GSL = nest.ll_api.sli_func("statusdict/have_gsl ::")
HAVE_OPENMP = nest.ll_api.sli_func("is_threaded")


@unittest.skipIf(not HAVE_OPENMP, "NEST was compiled without multi-threading")
@nest.ll_api.check_stack
class WeightRecorderTestCase(unittest.TestCase):
    """Tests for the Weight Recorder"""

    def is_subset(self, a, b, places=6, msg=None):
        a = np.round(a, places)
        b = np.round(b, places)

        if set(a) <= set(b):
            return

        msg = self._formatMessage(
            msg,
            """List A is not subset of list B
                                  and/or the items are not equal within
                                  a certain range of precision.
                                  List A is {0} and list B is {1}""".format(
                a, b
            ),
        )
        raise self.failureException(msg)

    def testSingleThread(self):
        """Weight Recorder Single Threaded"""

        nest.ResetKernel()
        nest.local_num_threads = 1

<<<<<<< HEAD
        wr = nest.Create('weight_recorder')
        stdp_syn = nest.CopyModel("stdp_synapse", weight_recorder=wr, weight=1.)

        sg = nest.Create("spike_generator", params={"spike_times": [10., 15., 55., 70.]})
=======
        wr = nest.Create("weight_recorder")
        nest.CopyModel("stdp_synapse", "stdp_synapse_rec", {"weight_recorder": wr, "weight": 1.0})

        sg = nest.Create("spike_generator", params={"spike_times": [10.0, 15.0, 55.0, 70.0]})
>>>>>>> 4d8d3bf9
        pre = nest.Create("parrot_neuron", 5)
        post = nest.Create("parrot_neuron", 5)

        nest.Connect(nest.AllToAll(pre, post, syn_spec=stdp_syn))
        nest.Connect(nest.AllToAll(sg, pre))

        connections = nest.GetConnections(pre, post)

        weights = np.array([])
        for i in range(100):
            nest.Simulate(1)
            weights = np.append(weights, connections.get("weight"))

        wr_weights = nest.GetStatus(wr, "events")[0]["weights"]

        self.addTypeEqualityFunc(type(wr_weights), self.is_subset)
        self.assertEqual(wr_weights, weights)

    def testMultipleThreads(self):
        """Weight Recorder Multi Threaded"""

        nest.ResetKernel()
        nest.local_num_threads = 2

<<<<<<< HEAD
        wr = nest.Create('weight_recorder')
        stdp_syn = nest.CopyModel("stdp_synapse", weight_recorder=wr, weight=1.)

        sg = nest.Create("spike_generator", params={"spike_times": [10., 15., 55., 70.]})
=======
        wr = nest.Create("weight_recorder")
        nest.CopyModel("stdp_synapse", "stdp_synapse_rec", {"weight_recorder": wr, "weight": 1.0})

        sg = nest.Create("spike_generator", params={"spike_times": [10.0, 15.0, 55.0, 70.0]})
>>>>>>> 4d8d3bf9
        pre = nest.Create("parrot_neuron", 5)
        post = nest.Create("parrot_neuron", 5)

        nest.Connect(nest.AllToAll(pre, post, syn_spec=stdp_syn))
        nest.Connect(nest.AllToAll(sg, pre))

        connections = nest.GetConnections(pre, post)

        weights = np.array([])
        for i in range(100):
            nest.Simulate(1)
            weights = np.append(weights, connections.get("weight"))

        wr_weights = nest.GetStatus(wr, "events")[0]["weights"]

        self.addTypeEqualityFunc(type(wr_weights), self.is_subset)
        self.assertEqual(wr_weights, weights)

    def testDefinedSenders(self):
        """Weight Recorder Defined Subset Of Senders"""

        nest.ResetKernel()
        nest.local_num_threads = 1

<<<<<<< HEAD
        wr = nest.Create('weight_recorder')
        stdp_syn = nest.CopyModel("stdp_synapse", weight_recorder=wr, weight=1.)

        sg = nest.Create("spike_generator", params={"spike_times": [10., 15., 55., 70.]})
=======
        wr = nest.Create("weight_recorder")
        nest.CopyModel("stdp_synapse", "stdp_synapse_rec", {"weight_recorder": wr, "weight": 1.0})

        sg = nest.Create("spike_generator", params={"spike_times": [10.0, 15.0, 55.0, 70.0]})
>>>>>>> 4d8d3bf9
        pre = nest.Create("parrot_neuron", 5)
        post = nest.Create("parrot_neuron", 5)

        nest.Connect(nest.AllToAll(pre, post, syn_spec=stdp_syn))
        nest.Connect(nest.AllToAll(sg, pre))

        nest.BuildNetwork()

        nest.SetStatus(wr, {"senders": pre[:3]})
        connections = nest.GetConnections(pre[:3], post)

        senders = np.array([])
        for i in range(100):
            nest.Simulate(1)
            senders = np.append(senders, connections.get("source"))

        wr_senders = nest.GetStatus(wr, "events")[0]["senders"]

        self.addTypeEqualityFunc(type(wr_senders), self.is_subset)
        self.assertEqual(wr_senders, senders)

    def testDefinedTargets(self):
        """Weight Recorder Defined Subset Of Targets"""

        nest.ResetKernel()
        nest.local_num_threads = 1

<<<<<<< HEAD
        wr = nest.Create('weight_recorder')
        stdp_syn = nest.CopyModel("stdp_synapse", weight_recorder=wr, weight=1.)

        sg = nest.Create("spike_generator", params={"spike_times": [10., 15., 55., 70.]})
=======
        wr = nest.Create("weight_recorder")
        nest.CopyModel("stdp_synapse", "stdp_synapse_rec", {"weight_recorder": wr, "weight": 1.0})

        sg = nest.Create("spike_generator", params={"spike_times": [10.0, 15.0, 55.0, 70.0]})
>>>>>>> 4d8d3bf9
        pre = nest.Create("parrot_neuron", 5)
        post = nest.Create("parrot_neuron", 5)

        nest.Connect(nest.AllToAll(pre, post, syn_spec=stdp_syn))
        nest.Connect(nest.AllToAll(sg, pre))

        nest.BuildNetwork()

        nest.SetStatus(wr, {"targets": post[:3]})
        connections = nest.GetConnections(pre, post[:3])

        targets = np.array([])
        for i in range(100):
            nest.Simulate(1)
            targets = np.append(targets, connections.get("target"))

        wr_targets = nest.GetStatus(wr, "events")[0]["targets"]

        self.addTypeEqualityFunc(type(wr_targets), self.is_subset)
        self.assertEqual(wr_targets, targets)

    def testDefinedTargetsAndSenders(self):
        """Weight Recorder Defined Subset Of Targets and Senders"""

        nest.ResetKernel()
        nest.local_num_threads = 1

<<<<<<< HEAD
        wr = nest.Create('weight_recorder')
        stdp_syn = nest.CopyModel("stdp_synapse", weight_recorder=wr, weight=1.)

        sg = nest.Create("spike_generator",  params={"spike_times": [10., 15., 55., 70.]})
=======
        wr = nest.Create("weight_recorder")
        nest.CopyModel("stdp_synapse", "stdp_synapse_rec", {"weight_recorder": wr, "weight": 1.0})

        sg = nest.Create("spike_generator", params={"spike_times": [10.0, 15.0, 55.0, 70.0]})
>>>>>>> 4d8d3bf9
        pre = nest.Create("parrot_neuron", 5)
        post = nest.Create("parrot_neuron", 5)

        nest.Connect(nest.AllToAll(pre, post, syn_spec=stdp_syn))
        nest.Connect(nest.AllToAll(sg, pre))

        nest.BuildNetwork()

        nest.SetStatus(wr, {"senders": pre[1:3], "targets": post[:3]})

        # simulate before GetConnections
        # as order of connections changes at beginning of simulation (sorting)
        nest.Simulate(1)

        connections = nest.GetConnections(pre[1:3], post[:3])
        targets = np.array([])
        for i in range(1):
            nest.Simulate(1)
            targets = np.append(targets, connections.get("target"))

        wr_targets = nest.GetStatus(wr, "events")[0]["targets"]

        self.addTypeEqualityFunc(type(wr_targets), self.is_subset)
        self.assertEqual(wr_targets, targets)

    def test_senders_and_targets(self):
        """
        Senders and targets for weight recorder works as NodeCollection and list.

        NOTE: This test was moved from test_NodeCollection.py and may overlap
        with test already present in this test suite. If that is the case,
        consider to just drop this test.
        """

        nest.ResetKernel()

        wr = nest.Create("weight_recorder")
        pre = nest.Create("parrot_neuron", 5)
        post = nest.Create("parrot_neuron", 5)

        # Senders and targets lists empty
        self.assertFalse(nest.GetStatus(wr, "senders")[0])
        self.assertFalse(nest.GetStatus(wr, "targets")[0])

        nest.SetStatus(wr, {"senders": pre[1:3], "targets": post[3:]})

        gss = nest.GetStatus(wr, "senders")[0]
        gst = nest.GetStatus(wr, "targets")[0]

        self.assertEqual(gss.tolist(), [3, 4])
        self.assertEqual(gst.tolist(), [10, 11])

        nest.SetStatus(wr, {"senders": [2, 6], "targets": [8, 9]})
        gss = nest.GetStatus(wr, "senders")[0]
        gst = nest.GetStatus(wr, "targets")[0]
        self.assertEqual(gss.tolist(), [2, 6])
        self.assertEqual(gst.tolist(), [8, 9])

    def testMultapses(self):
        """Weight Recorder Multapses"""

        nest.ResetKernel()
        nest.local_num_threads = 2

<<<<<<< HEAD
        wr = nest.Create('weight_recorder')
        stdp_syn = nest.CopyModel("stdp_synapse", weight_recorder=wr, weight=1.)

        sg = nest.Create("spike_generator", params={"spike_times": [10., 15., 55., 70.]})
        pre = nest.Create("parrot_neuron", 5)
        post = nest.Create("parrot_neuron", 5)

        nest.Connect(nest.OneToOne(pre, post, syn_spec=stdp_syn))
        nest.Connect(nest.OneToOne(pre, post, syn_spec=stdp_syn))
        nest.Connect(nest.AllToAll(sg, pre))
=======
        wr = nest.Create("weight_recorder")
        nest.CopyModel("stdp_synapse", "stdp_synapse_rec", {"weight_recorder": wr, "weight": 1.0})

        sg = nest.Create("spike_generator", params={"spike_times": [10.0, 15.0, 55.0, 70.0]})
        pre = nest.Create("parrot_neuron", 5)
        post = nest.Create("parrot_neuron", 5)

        nest.Connect(pre, post, "one_to_one", syn_spec="stdp_synapse_rec")
        nest.Connect(pre, post, "one_to_one", syn_spec="stdp_synapse_rec")
        nest.Connect(sg, pre)
>>>>>>> 4d8d3bf9

        # simulate before GetConnections
        # as order of connections changes at beginning of simulation (sorting)
        nest.Simulate(1)

        conn = nest.GetConnections(pre, post)
        conn_dict = conn.get(["source", "target", "port"])

        connections = list(zip(conn_dict["source"], conn_dict["target"], conn_dict["port"]))

        nest.Simulate(100)

        wr_events = nest.GetStatus(wr, "events")[0]
        senders = wr_events["senders"]
        targets = wr_events["targets"]
        ports = wr_events["ports"]
        ids = list(zip(senders, targets, ports))

        # create an array of object dtype to use np.unique to get
        # unique ids
        unique_ids = np.empty(len(ids), dtype=object)
        for i, v in enumerate(ids):
            unique_ids[i] = v
        unique_ids = np.unique(unique_ids)

        self.assertEqual(sorted(unique_ids), sorted(connections))

    @unittest.skipIf(not HAVE_GSL, "GSL is not available")
    def testRPorts(self):
        """Weight Recorder rports"""

        nest.ResetKernel()
        nest.local_num_threads = 1

        wr = nest.Create("weight_recorder")

<<<<<<< HEAD
        stdp_syn_0 = nest.CopyModel("stdp_synapse", weight_recorder=wr, weight=1., receptor_type=1)
        stdp_syn_1 = nest.CopyModel("stdp_synapse", weight_recorder=wr, weight=1., receptor_type=2)

        sg = nest.Create("spike_generator", params={"spike_times": [10., 15., 55., 70.]})
=======
        nest.CopyModel("stdp_synapse", "stdp_synapse_rec_0", {"weight_recorder": wr, "weight": 1.0, "receptor_type": 1})

        nest.CopyModel("stdp_synapse", "stdp_synapse_rec_1", {"weight_recorder": wr, "weight": 1.0, "receptor_type": 2})

        sg = nest.Create("spike_generator", params={"spike_times": [10.0, 15.0, 55.0, 70.0]})
>>>>>>> 4d8d3bf9

        pre = nest.Create("parrot_neuron", 5)
        post = nest.Create(
            "aeif_cond_alpha_multisynapse", 5, {"V_th": -69.9, "tau_syn": [20.0, 30.0], "E_rev": [0.0, 0.0]}
        )

<<<<<<< HEAD
        nest.Connect(nest.OneToOne(pre, post, syn_spec=stdp_syn_0))
        nest.Connect(nest.OneToOne(pre, post, syn_spec=stdp_syn_1))
        nest.Connect(nest.AllToAll(sg, pre))
=======
        nest.Connect(pre, post, "one_to_one", syn_spec="stdp_synapse_rec_0")
        nest.Connect(pre, post, "one_to_one", syn_spec="stdp_synapse_rec_1")
        nest.Connect(sg, pre)
>>>>>>> 4d8d3bf9

        connections = nest.GetConnections(pre, post)
        receptors = connections.get("receptor")
        sources = connections.get("source")
        targets = connections.get("target")
        connections = [(sources[i], targets[i], receptors[i]) for i in range(len(connections))]

        nest.Simulate(100)

        wr_events = nest.GetStatus(wr, "events")[0]
        senders = wr_events["senders"]
        targets = wr_events["targets"]
        rports = wr_events["receptors"]
        ids = list(zip(senders, targets, rports))

        # create an array of object dtype to use np.unique to get
        # unique ids
        unique_ids = np.empty(len(ids), dtype=object)
        for i, v in enumerate(ids):
            unique_ids[i] = v
        unique_ids = np.unique(unique_ids)

        # should be 10 connections
        self.assertEqual(sorted(unique_ids), sorted(connections))


def suite():
    suite = unittest.TestLoader().loadTestsFromTestCase(WeightRecorderTestCase)
    return suite


if __name__ == "__main__":
    runner = unittest.TextTestRunner(verbosity=2)
    runner.run(suite())<|MERGE_RESOLUTION|>--- conflicted
+++ resolved
@@ -62,17 +62,10 @@
         nest.ResetKernel()
         nest.local_num_threads = 1
 
-<<<<<<< HEAD
-        wr = nest.Create('weight_recorder')
-        stdp_syn = nest.CopyModel("stdp_synapse", weight_recorder=wr, weight=1.)
-
-        sg = nest.Create("spike_generator", params={"spike_times": [10., 15., 55., 70.]})
-=======
-        wr = nest.Create("weight_recorder")
-        nest.CopyModel("stdp_synapse", "stdp_synapse_rec", {"weight_recorder": wr, "weight": 1.0})
-
-        sg = nest.Create("spike_generator", params={"spike_times": [10.0, 15.0, 55.0, 70.0]})
->>>>>>> 4d8d3bf9
+        wr = nest.Create("weight_recorder")
+        stdp_syn = nest.CopyModel("stdp_synapse", weight_recorder=wr, weight=1.0)
+
+        sg = nest.Create("spike_generator", params={"spike_times": [10.0, 15.0, 55.0, 70.0]})
         pre = nest.Create("parrot_neuron", 5)
         post = nest.Create("parrot_neuron", 5)
 
@@ -97,17 +90,10 @@
         nest.ResetKernel()
         nest.local_num_threads = 2
 
-<<<<<<< HEAD
-        wr = nest.Create('weight_recorder')
-        stdp_syn = nest.CopyModel("stdp_synapse", weight_recorder=wr, weight=1.)
-
-        sg = nest.Create("spike_generator", params={"spike_times": [10., 15., 55., 70.]})
-=======
-        wr = nest.Create("weight_recorder")
-        nest.CopyModel("stdp_synapse", "stdp_synapse_rec", {"weight_recorder": wr, "weight": 1.0})
-
-        sg = nest.Create("spike_generator", params={"spike_times": [10.0, 15.0, 55.0, 70.0]})
->>>>>>> 4d8d3bf9
+        wr = nest.Create("weight_recorder")
+        stdp_syn = nest.CopyModel("stdp_synapse", weight_recorder=wr, weight=1.0)
+
+        sg = nest.Create("spike_generator", params={"spike_times": [10.0, 15.0, 55.0, 70.0]})
         pre = nest.Create("parrot_neuron", 5)
         post = nest.Create("parrot_neuron", 5)
 
@@ -132,17 +118,10 @@
         nest.ResetKernel()
         nest.local_num_threads = 1
 
-<<<<<<< HEAD
-        wr = nest.Create('weight_recorder')
-        stdp_syn = nest.CopyModel("stdp_synapse", weight_recorder=wr, weight=1.)
-
-        sg = nest.Create("spike_generator", params={"spike_times": [10., 15., 55., 70.]})
-=======
-        wr = nest.Create("weight_recorder")
-        nest.CopyModel("stdp_synapse", "stdp_synapse_rec", {"weight_recorder": wr, "weight": 1.0})
-
-        sg = nest.Create("spike_generator", params={"spike_times": [10.0, 15.0, 55.0, 70.0]})
->>>>>>> 4d8d3bf9
+        wr = nest.Create("weight_recorder")
+        stdp_syn = nest.CopyModel("stdp_synapse", weight_recorder=wr, weight=1.0)
+
+        sg = nest.Create("spike_generator", params={"spike_times": [10.0, 15.0, 55.0, 70.0]})
         pre = nest.Create("parrot_neuron", 5)
         post = nest.Create("parrot_neuron", 5)
 
@@ -170,17 +149,10 @@
         nest.ResetKernel()
         nest.local_num_threads = 1
 
-<<<<<<< HEAD
-        wr = nest.Create('weight_recorder')
-        stdp_syn = nest.CopyModel("stdp_synapse", weight_recorder=wr, weight=1.)
-
-        sg = nest.Create("spike_generator", params={"spike_times": [10., 15., 55., 70.]})
-=======
-        wr = nest.Create("weight_recorder")
-        nest.CopyModel("stdp_synapse", "stdp_synapse_rec", {"weight_recorder": wr, "weight": 1.0})
-
-        sg = nest.Create("spike_generator", params={"spike_times": [10.0, 15.0, 55.0, 70.0]})
->>>>>>> 4d8d3bf9
+        wr = nest.Create("weight_recorder")
+        stdp_syn = nest.CopyModel("stdp_synapse", weight_recorder=wr, weight=1.0)
+
+        sg = nest.Create("spike_generator", params={"spike_times": [10.0, 15.0, 55.0, 70.0]})
         pre = nest.Create("parrot_neuron", 5)
         post = nest.Create("parrot_neuron", 5)
 
@@ -208,17 +180,10 @@
         nest.ResetKernel()
         nest.local_num_threads = 1
 
-<<<<<<< HEAD
-        wr = nest.Create('weight_recorder')
-        stdp_syn = nest.CopyModel("stdp_synapse", weight_recorder=wr, weight=1.)
-
-        sg = nest.Create("spike_generator",  params={"spike_times": [10., 15., 55., 70.]})
-=======
-        wr = nest.Create("weight_recorder")
-        nest.CopyModel("stdp_synapse", "stdp_synapse_rec", {"weight_recorder": wr, "weight": 1.0})
-
-        sg = nest.Create("spike_generator", params={"spike_times": [10.0, 15.0, 55.0, 70.0]})
->>>>>>> 4d8d3bf9
+        wr = nest.Create("weight_recorder")
+        stdp_syn = nest.CopyModel("stdp_synapse", weight_recorder=wr, weight=1.0)
+
+        sg = nest.Create("spike_generator", params={"spike_times": [10.0, 15.0, 55.0, 70.0]})
         pre = nest.Create("parrot_neuron", 5)
         post = nest.Create("parrot_neuron", 5)
 
@@ -283,29 +248,16 @@
         nest.ResetKernel()
         nest.local_num_threads = 2
 
-<<<<<<< HEAD
-        wr = nest.Create('weight_recorder')
-        stdp_syn = nest.CopyModel("stdp_synapse", weight_recorder=wr, weight=1.)
-
-        sg = nest.Create("spike_generator", params={"spike_times": [10., 15., 55., 70.]})
+        wr = nest.Create("weight_recorder")
+        stdp_syn = nest.CopyModel("stdp_synapse", weight_recorder=wr, weight=1.0)
+
+        sg = nest.Create("spike_generator", params={"spike_times": [10.0, 15.0, 55.0, 70.0]})
         pre = nest.Create("parrot_neuron", 5)
         post = nest.Create("parrot_neuron", 5)
 
         nest.Connect(nest.OneToOne(pre, post, syn_spec=stdp_syn))
         nest.Connect(nest.OneToOne(pre, post, syn_spec=stdp_syn))
         nest.Connect(nest.AllToAll(sg, pre))
-=======
-        wr = nest.Create("weight_recorder")
-        nest.CopyModel("stdp_synapse", "stdp_synapse_rec", {"weight_recorder": wr, "weight": 1.0})
-
-        sg = nest.Create("spike_generator", params={"spike_times": [10.0, 15.0, 55.0, 70.0]})
-        pre = nest.Create("parrot_neuron", 5)
-        post = nest.Create("parrot_neuron", 5)
-
-        nest.Connect(pre, post, "one_to_one", syn_spec="stdp_synapse_rec")
-        nest.Connect(pre, post, "one_to_one", syn_spec="stdp_synapse_rec")
-        nest.Connect(sg, pre)
->>>>>>> 4d8d3bf9
 
         # simulate before GetConnections
         # as order of connections changes at beginning of simulation (sorting)
@@ -342,33 +294,19 @@
 
         wr = nest.Create("weight_recorder")
 
-<<<<<<< HEAD
-        stdp_syn_0 = nest.CopyModel("stdp_synapse", weight_recorder=wr, weight=1., receptor_type=1)
-        stdp_syn_1 = nest.CopyModel("stdp_synapse", weight_recorder=wr, weight=1., receptor_type=2)
-
-        sg = nest.Create("spike_generator", params={"spike_times": [10., 15., 55., 70.]})
-=======
-        nest.CopyModel("stdp_synapse", "stdp_synapse_rec_0", {"weight_recorder": wr, "weight": 1.0, "receptor_type": 1})
-
-        nest.CopyModel("stdp_synapse", "stdp_synapse_rec_1", {"weight_recorder": wr, "weight": 1.0, "receptor_type": 2})
-
-        sg = nest.Create("spike_generator", params={"spike_times": [10.0, 15.0, 55.0, 70.0]})
->>>>>>> 4d8d3bf9
+        stdp_syn_0 = nest.CopyModel("stdp_synapse", weight_recorder=wr, weight=1.0, receptor_type=1)
+        stdp_syn_1 = nest.CopyModel("stdp_synapse", weight_recorder=wr, weight=1.0, receptor_type=2)
+
+        sg = nest.Create("spike_generator", params={"spike_times": [10.0, 15.0, 55.0, 70.0]})
 
         pre = nest.Create("parrot_neuron", 5)
         post = nest.Create(
             "aeif_cond_alpha_multisynapse", 5, {"V_th": -69.9, "tau_syn": [20.0, 30.0], "E_rev": [0.0, 0.0]}
         )
 
-<<<<<<< HEAD
         nest.Connect(nest.OneToOne(pre, post, syn_spec=stdp_syn_0))
         nest.Connect(nest.OneToOne(pre, post, syn_spec=stdp_syn_1))
         nest.Connect(nest.AllToAll(sg, pre))
-=======
-        nest.Connect(pre, post, "one_to_one", syn_spec="stdp_synapse_rec_0")
-        nest.Connect(pre, post, "one_to_one", syn_spec="stdp_synapse_rec_1")
-        nest.Connect(sg, pre)
->>>>>>> 4d8d3bf9
 
         connections = nest.GetConnections(pre, post)
         receptors = connections.get("receptor")
