# -*- coding: utf-8 -*-
#
# test_connect_one_to_one.py
#
# This file is part of NEST.
#
# Copyright (C) 2004 The NEST Initiative
#
# NEST is free software: you can redistribute it and/or modify
# it under the terms of the GNU General Public License as published by
# the Free Software Foundation, either version 2 of the License, or
# (at your option) any later version.
#
# NEST is distributed in the hope that it will be useful,
# but WITHOUT ANY WARRANTY; without even the implied warranty of
# MERCHANTABILITY or FITNESS FOR A PARTICULAR PURPOSE.  See the
# GNU General Public License for more details.
#
# You should have received a copy of the GNU General Public License
# along with NEST.  If not, see <http://www.gnu.org/licenses/>.

import numpy as np
import unittest
import connect_test_base
import nest


class TestOneToOne(connect_test_base.ConnectTestBase):

    # specify connection pattern
    conn_dict = hf.nest.OneToOne(source=None, target=None)
    # sizes of populations
    N = 6
    N1 = N
    N2 = N
    N_array = 1000

    def testConnectivity(self):
        self.setUpNetwork(self.conn_dict)
        # make sure all connections do exist
        M = connect_test_base.get_connectivity_matrix(self.pop1, self.pop2)
        connect_test_base.mpi_assert(M, np.identity(self.N), self)
        # make sure no connections were drawn from the target to the source
        # population
        M = connect_test_base.get_connectivity_matrix(self.pop2, self.pop1)
        connect_test_base.mpi_assert(M, np.zeros((self.N, self.N)), self)

    def testSymmetricFlag(self):
        conn_dict_symmetric = hf.nest.OneToOne(source=None, target=None, make_symmetric=True)
        self.setUpNetwork(conn_dict_symmetric)
        M1 = connect_test_base.get_connectivity_matrix(self.pop1, self.pop2)
        M2 = connect_test_base.get_connectivity_matrix(self.pop2, self.pop1)
        # test that connections were created in both directions
        connect_test_base.mpi_assert(M1, np.transpose(connect_test_base.gather_data(M2)), self)
        # test that no other connections were created
        connect_test_base.mpi_assert(M1, np.zeros_like(M1) + np.identity(self.N), self)

    def testInputArray(self):
        syn_params = {}
        for label in ['weight', 'delay']:
            if label == 'weight':
                self.param_array = np.arange(self.N_array, dtype=float)
            elif label == 'delay':
                self.param_array = np.arange(1, self.N_array + 1) * 0.1
            syn_params[label] = self.param_array
<<<<<<< HEAD
            hf.nest.ResetKernel()
            conn_spec = hf.nest.OneToOne(source=None, target=None, syn_spec=hf.nest.synapsemodels.static(**syn_params))

            self.setUpNetwork(conn_spec, N1=self.N_array, N2=self.N_array)
            M_nest = hf.get_weighted_connectivity_matrix(
=======
            nest.ResetKernel()
            self.setUpNetwork(self.conn_dict, syn_params,
                              N1=self.N_array, N2=self.N_array)
            M_nest = connect_test_base.get_weighted_connectivity_matrix(
>>>>>>> 98b2fb4d
                self.pop1, self.pop2, label)
            connect_test_base.mpi_assert(M_nest, np.diag(self.param_array), self)

    def testInputArrayRPort(self):
        syn_params = hf.nest.synapsemodels.static()
        neuron_model = 'iaf_psc_exp_multisynapse'
        neuron_dict = {'tau_syn': [0.1 + i for i in range(self.N1)]}
        self.pop1 = nest.Create(neuron_model, self.N1, neuron_dict)
        self.pop2 = nest.Create(neuron_model, self.N1, neuron_dict)
        self.param_array = np.arange(1, self.N1 + 1, dtype=int)
<<<<<<< HEAD
        syn_params.receptor_type = self.param_array
        conn_spec = hf.nest.OneToOne(source=self.pop1, target=self.pop2, syn_spec=syn_params)

        hf.nest.Connect(conn_spec)
        M = hf.get_weighted_connectivity_matrix(
=======
        syn_params['receptor_type'] = self.param_array
        nest.Connect(self.pop1, self.pop2, self.conn_dict, syn_params)
        M = connect_test_base.get_weighted_connectivity_matrix(
>>>>>>> 98b2fb4d
            self.pop1, self.pop2, 'receptor')
        connect_test_base.mpi_assert(M, np.diag(self.param_array), self)

    def testInputArrayToStdpSynapse(self):
        params = ['Wmax', 'alpha', 'lambda', 'mu_minus', 'mu_plus', 'tau_plus']
        syn_params = {}
        values = [np.arange(self.N1, dtype=float) for i in range(6)]
        for i, param in enumerate(params):
            syn_params[param] = values[i]
        syn_spec = hf.nest.synapsemodels.stdp(**syn_params)
        conn_params = hf.nest.OneToOne(source=None, target=None, syn_spec=syn_spec)
        self.setUpNetwork(conn_params)
        for i, param in enumerate(params):
            a = connect_test_base.get_weighted_connectivity_matrix(
                self.pop1, self.pop2, param)
            connect_test_base.mpi_assert(np.diag(a), values[i], self)


def suite():
    suite = unittest.TestLoader().loadTestsFromTestCase(TestOneToOne)
    return suite


def run():
    runner = unittest.TextTestRunner(verbosity=2)
    runner.run(suite())


if __name__ == '__main__':
    run()<|MERGE_RESOLUTION|>--- conflicted
+++ resolved
@@ -28,7 +28,7 @@
 class TestOneToOne(connect_test_base.ConnectTestBase):
 
     # specify connection pattern
-    conn_dict = hf.nest.OneToOne(source=None, target=None)
+    conn_dict = nest.OneToOne(source=None, target=None)
     # sizes of populations
     N = 6
     N1 = N
@@ -46,7 +46,7 @@
         connect_test_base.mpi_assert(M, np.zeros((self.N, self.N)), self)
 
     def testSymmetricFlag(self):
-        conn_dict_symmetric = hf.nest.OneToOne(source=None, target=None, make_symmetric=True)
+        conn_dict_symmetric = nest.OneToOne(source=None, target=None, make_symmetric=True)
         self.setUpNetwork(conn_dict_symmetric)
         M1 = connect_test_base.get_connectivity_matrix(self.pop1, self.pop2)
         M2 = connect_test_base.get_connectivity_matrix(self.pop2, self.pop1)
@@ -63,40 +63,26 @@
             elif label == 'delay':
                 self.param_array = np.arange(1, self.N_array + 1) * 0.1
             syn_params[label] = self.param_array
-<<<<<<< HEAD
-            hf.nest.ResetKernel()
-            conn_spec = hf.nest.OneToOne(source=None, target=None, syn_spec=hf.nest.synapsemodels.static(**syn_params))
+
+            nest.ResetKernel()
+            conn_spec = nest.OneToOne(source=None, target=None, syn_spec=nest.synapsemodels.static(**syn_params))
 
             self.setUpNetwork(conn_spec, N1=self.N_array, N2=self.N_array)
-            M_nest = hf.get_weighted_connectivity_matrix(
-=======
-            nest.ResetKernel()
-            self.setUpNetwork(self.conn_dict, syn_params,
-                              N1=self.N_array, N2=self.N_array)
-            M_nest = connect_test_base.get_weighted_connectivity_matrix(
->>>>>>> 98b2fb4d
-                self.pop1, self.pop2, label)
+            M_nest = connect_test_base.get_weighted_connectivity_matrix(self.pop1, self.pop2, label)
             connect_test_base.mpi_assert(M_nest, np.diag(self.param_array), self)
 
     def testInputArrayRPort(self):
-        syn_params = hf.nest.synapsemodels.static()
+        syn_params = nest.synapsemodels.static()
         neuron_model = 'iaf_psc_exp_multisynapse'
         neuron_dict = {'tau_syn': [0.1 + i for i in range(self.N1)]}
         self.pop1 = nest.Create(neuron_model, self.N1, neuron_dict)
         self.pop2 = nest.Create(neuron_model, self.N1, neuron_dict)
         self.param_array = np.arange(1, self.N1 + 1, dtype=int)
-<<<<<<< HEAD
         syn_params.receptor_type = self.param_array
-        conn_spec = hf.nest.OneToOne(source=self.pop1, target=self.pop2, syn_spec=syn_params)
+        conn_spec = nest.OneToOne(source=self.pop1, target=self.pop2, syn_spec=syn_params)
 
-        hf.nest.Connect(conn_spec)
-        M = hf.get_weighted_connectivity_matrix(
-=======
-        syn_params['receptor_type'] = self.param_array
-        nest.Connect(self.pop1, self.pop2, self.conn_dict, syn_params)
-        M = connect_test_base.get_weighted_connectivity_matrix(
->>>>>>> 98b2fb4d
-            self.pop1, self.pop2, 'receptor')
+        nest.Connect(conn_spec)
+        M = connect_test_base.get_weighted_connectivity_matrix(self.pop1, self.pop2, 'receptor')
         connect_test_base.mpi_assert(M, np.diag(self.param_array), self)
 
     def testInputArrayToStdpSynapse(self):
@@ -105,8 +91,8 @@
         values = [np.arange(self.N1, dtype=float) for i in range(6)]
         for i, param in enumerate(params):
             syn_params[param] = values[i]
-        syn_spec = hf.nest.synapsemodels.stdp(**syn_params)
-        conn_params = hf.nest.OneToOne(source=None, target=None, syn_spec=syn_spec)
+        syn_spec = nest.synapsemodels.stdp(**syn_params)
+        conn_params = nest.OneToOne(source=None, target=None, syn_spec=syn_spec)
         self.setUpNetwork(conn_params)
         for i, param in enumerate(params):
             a = connect_test_base.get_weighted_connectivity_matrix(
