# -*- coding: utf-8 -*-
#
# test_connect_sliced.py
#
# This file is part of NEST.
#
# Copyright (C) 2004 The NEST Initiative
#
# NEST is free software: you can redistribute it and/or modify
# it under the terms of the GNU General Public License as published by
# the Free Software Foundation, either version 2 of the License, or
# (at your option) any later version.
#
# NEST is distributed in the hope that it will be useful,
# but WITHOUT ANY WARRANTY; without even the implied warranty of
# MERCHANTABILITY or FITNESS FOR A PARTICULAR PURPOSE.  See the
# GNU General Public License for more details.
#
# You should have received a copy of the GNU General Public License
# along with NEST.  If not, see <http://www.gnu.org/licenses/>.
"""
Tests of Connect with sliced spatial populations.
"""

import unittest
import nest
import numpy as np
import numpy.testing as np_testing

nest.set_verbosity("M_ERROR")


class ConnectSlicedSpatialTestCase(unittest.TestCase):
    N = 21
    middle_node = N // 2
    free_pos = nest.spatial.free([[x, 0.0] for x in np.linspace(0, 1.0, N)])
    grid_pos = nest.spatial.grid([N, 1], extent=[1.05, 0.1], center=[0.5, 0.0])
    parameter = nest.logic.conditional(nest.spatial.distance < 0.19, 1.0, 0.0)
    mask = {"rectangular": {"lower_left": [0.0, 0.0], "upper_right": [1.0, 1.0]}}

    reference = np.zeros(N, dtype=np.int64)
    reference[7:14] = 1

    reference_masked = np.copy(reference)
    reference_masked[:10] = 0

    def setUp(self):
        nest.ResetKernel()

    def _assert_histogram(self, sources_or_targets, ref):
        """Create a histogram of input data and assert it against reference values"""
        hist = np.histogram(sources_or_targets, bins=self.N, range=(1, self.N + 1))
        counts, _ = hist
        np_testing.assert_array_equal(counts, ref)

    def test_connect_sliced_spatial_on_target_free(self):
        """Connect sliced free spatial source population"""
<<<<<<< HEAD
        nodes = nest.Create('iaf_psc_alpha', positions=self.free_pos)
        projections = nest.PairwiseBernoulli(nodes[self.middle_node], nodes, p=self.parameter)
        nest.Connect(projections)
=======
        nodes = nest.Create("iaf_psc_alpha", positions=self.free_pos)
        nest.Connect(nodes[self.middle_node], nodes, conn_spec={"rule": "pairwise_bernoulli", "p": self.parameter})
>>>>>>> 4d8d3bf9
        self._assert_histogram(nest.GetConnections().target, self.reference)

    def test_connect_sliced_spatial_on_target_grid(self):
        """Connect sliced grid spatial source population"""
<<<<<<< HEAD
        nodes = nest.Create('iaf_psc_alpha', positions=self.grid_pos)
        projections = nest.PairwiseBernoulli(nodes[self.middle_node], nodes, p=self.parameter)
        nest.Connect(projections)
=======
        nodes = nest.Create("iaf_psc_alpha", positions=self.grid_pos)
        nest.Connect(nodes[self.middle_node], nodes, conn_spec={"rule": "pairwise_bernoulli", "p": self.parameter})
>>>>>>> 4d8d3bf9
        self._assert_histogram(nest.GetConnections().target, self.reference)

    def test_masked_connect_sliced_spatial_on_target_free(self):
        """Masked connect sliced free spatial source population"""
<<<<<<< HEAD
        nodes = nest.Create('iaf_psc_alpha', positions=self.free_pos)
        projections = nest.PairwiseBernoulli(nodes[self.middle_node], nodes, p=self.parameter, mask=self.mask)
        nest.Connect(projections)
=======
        nodes = nest.Create("iaf_psc_alpha", positions=self.free_pos)
        nest.Connect(
            nodes[self.middle_node],
            nodes,
            conn_spec={"rule": "pairwise_bernoulli", "p": self.parameter, "mask": self.mask},
        )
>>>>>>> 4d8d3bf9
        self._assert_histogram(nest.GetConnections().target, self.reference_masked)

    def test_masked_connect_sliced_spatial_on_target_grid(self):
        """Masked connect sliced grid spatial source population"""
<<<<<<< HEAD
        nodes = nest.Create('iaf_psc_alpha', positions=self.grid_pos)
        projections = nest.PairwiseBernoulli(nodes[self.middle_node], nodes, p=self.parameter, mask=self.mask)
        nest.Connect(projections)
=======
        nodes = nest.Create("iaf_psc_alpha", positions=self.grid_pos)
        nest.Connect(
            nodes[self.middle_node],
            nodes,
            conn_spec={"rule": "pairwise_bernoulli", "p": self.parameter, "mask": self.mask},
        )
>>>>>>> 4d8d3bf9
        self._assert_histogram(nest.GetConnections().target, self.reference_masked)

    def test_connect_sliced_spatial_on_source_free(self):
        """Connect sliced spatial free target population"""
<<<<<<< HEAD
        nodes = nest.Create('iaf_psc_alpha', positions=self.free_pos)
        projections = nest.PairwiseBernoulli(nodes, nodes[self.middle_node], p=self.parameter, use_on_source=True)
        nest.Connect(projections)
=======
        nodes = nest.Create("iaf_psc_alpha", positions=self.free_pos)
        nest.Connect(
            nodes,
            nodes[self.middle_node],
            conn_spec={"rule": "pairwise_bernoulli", "p": self.parameter, "use_on_source": True},
        )
>>>>>>> 4d8d3bf9
        self._assert_histogram(nest.GetConnections().source, self.reference)

    def test_connect_sliced_spatial_on_source_grid(self):
        """Connect sliced spatial grid target population"""
<<<<<<< HEAD
        nodes = nest.Create('iaf_psc_alpha', positions=self.grid_pos)
        projections = nest.PairwiseBernoulli(nodes, nodes[self.middle_node], p=self.parameter, use_on_source=True)
        nest.Connect(projections)
=======
        nodes = nest.Create("iaf_psc_alpha", positions=self.grid_pos)
        nest.Connect(
            nodes,
            nodes[self.middle_node],
            conn_spec={"rule": "pairwise_bernoulli", "p": self.parameter, "use_on_source": True},
        )
>>>>>>> 4d8d3bf9
        self._assert_histogram(nest.GetConnections().source, self.reference)

    def test_masked_connect_sliced_spatial_on_source_free(self):
        """Masked connect sliced spatial free target population"""
<<<<<<< HEAD
        nodes = nest.Create('iaf_psc_alpha', positions=self.free_pos)
        projections = nest.PairwiseBernoulli(nodes, nodes[self.middle_node],
                                             p=self.parameter, use_on_source=True, mask=self.mask)
        nest.Connect(projections)
=======
        nodes = nest.Create("iaf_psc_alpha", positions=self.free_pos)
        nest.Connect(
            nodes,
            nodes[self.middle_node],
            conn_spec={"rule": "pairwise_bernoulli", "p": self.parameter, "use_on_source": True, "mask": self.mask},
        )
>>>>>>> 4d8d3bf9
        self._assert_histogram(nest.GetConnections().source, self.reference_masked)

    def test_masked_connect_sliced_spatial_on_source_grid(self):
        """Masked connect sliced spatial grid target population"""
<<<<<<< HEAD
        nodes = nest.Create('iaf_psc_alpha', positions=self.grid_pos)
        projections = nest.PairwiseBernoulli(nodes, nodes[self.middle_node],
                                             p=self.parameter, use_on_source=True, mask=self.mask)
        nest.Connect(projections)
=======
        nodes = nest.Create("iaf_psc_alpha", positions=self.grid_pos)
        nest.Connect(
            nodes,
            nodes[self.middle_node],
            conn_spec={"rule": "pairwise_bernoulli", "p": self.parameter, "use_on_source": True, "mask": self.mask},
        )
>>>>>>> 4d8d3bf9
        self._assert_histogram(nest.GetConnections().source, self.reference_masked)

    def test_sliced_spatial_inheritance(self):
        """Sliced spatial inherits attributes"""
        wrapped_pos = nest.spatial.free(nest.random.uniform(-0.5, 0.5), num_dimensions=2, edge_wrap=True)
        extent_pos = nest.spatial.free(nest.random.uniform(-0.5, 0.5), extent=[5.0, 2.5])
        for pos in [self.free_pos, self.grid_pos, wrapped_pos, extent_pos]:
            nest.ResetKernel()
            if pos == self.grid_pos:
                # Don't specify number of nodes if using grid_pos
                nodes = nest.Create("iaf_psc_alpha", positions=pos)
            else:
                nodes = nest.Create("iaf_psc_alpha", 10, positions=pos)
            for nodes_sliced in nodes:
                for attr in ["edge_wrap", "extent"]:
                    spatial_attr = nodes.spatial[attr]
                    sliced_spatial_attr = nodes_sliced.spatial[attr]
                    self.assertEqual(spatial_attr, sliced_spatial_attr, 'with attr="{}"'.format(attr))

    def test_connect_sliced_spatial_range(self):
        """Connect spatial population sliced with range"""
        start = 3
        end = 10
        ref = np.copy(self.reference)
        ref[:start] = 0
        ref[end:] = 0

        for pos in [self.free_pos, self.grid_pos]:
<<<<<<< HEAD
            nodes = nest.Create('iaf_psc_alpha', positions=pos)
            projections = nest.PairwiseBernoulli(nodes[self.middle_node], nodes[start:end], p=self.parameter)
            nest.Connect(projections)
=======
            nodes = nest.Create("iaf_psc_alpha", positions=pos)
            nest.Connect(
                nodes[self.middle_node], nodes[start:end], conn_spec={"rule": "pairwise_bernoulli", "p": self.parameter}
            )
>>>>>>> 4d8d3bf9
            self._assert_histogram(nest.GetConnections().target, ref)

    def test_connect_sliced_spatial_step(self):
        """Connect spatial population sliced with step"""
        step = 2
        ref = np.copy(self.reference)
        ref[1::step] = 0

        for pos in [self.free_pos, self.grid_pos]:
<<<<<<< HEAD
            nodes = nest.Create('iaf_psc_alpha', positions=pos)
            projections = nest.PairwiseBernoulli(nodes[self.middle_node], nodes[::step], p=self.parameter)
            nest.Connect(projections)
=======
            nodes = nest.Create("iaf_psc_alpha", positions=pos)
            nest.Connect(
                nodes[self.middle_node], nodes[::step], conn_spec={"rule": "pairwise_bernoulli", "p": self.parameter}
            )
>>>>>>> 4d8d3bf9
            self._assert_histogram(nest.GetConnections().target, ref)


def suite():
    suite = unittest.makeSuite(ConnectSlicedSpatialTestCase, "test")
    return suite


if __name__ == "__main__":
    runner = unittest.TextTestRunner(verbosity=2)
    runner.run(suite())<|MERGE_RESOLUTION|>--- conflicted
+++ resolved
@@ -55,124 +55,62 @@
 
     def test_connect_sliced_spatial_on_target_free(self):
         """Connect sliced free spatial source population"""
-<<<<<<< HEAD
-        nodes = nest.Create('iaf_psc_alpha', positions=self.free_pos)
+        nodes = nest.Create("iaf_psc_alpha", positions=self.free_pos)
         projections = nest.PairwiseBernoulli(nodes[self.middle_node], nodes, p=self.parameter)
         nest.Connect(projections)
-=======
-        nodes = nest.Create("iaf_psc_alpha", positions=self.free_pos)
-        nest.Connect(nodes[self.middle_node], nodes, conn_spec={"rule": "pairwise_bernoulli", "p": self.parameter})
->>>>>>> 4d8d3bf9
         self._assert_histogram(nest.GetConnections().target, self.reference)
 
     def test_connect_sliced_spatial_on_target_grid(self):
         """Connect sliced grid spatial source population"""
-<<<<<<< HEAD
-        nodes = nest.Create('iaf_psc_alpha', positions=self.grid_pos)
+        nodes = nest.Create("iaf_psc_alpha", positions=self.grid_pos)
         projections = nest.PairwiseBernoulli(nodes[self.middle_node], nodes, p=self.parameter)
         nest.Connect(projections)
-=======
-        nodes = nest.Create("iaf_psc_alpha", positions=self.grid_pos)
-        nest.Connect(nodes[self.middle_node], nodes, conn_spec={"rule": "pairwise_bernoulli", "p": self.parameter})
->>>>>>> 4d8d3bf9
         self._assert_histogram(nest.GetConnections().target, self.reference)
 
     def test_masked_connect_sliced_spatial_on_target_free(self):
         """Masked connect sliced free spatial source population"""
-<<<<<<< HEAD
-        nodes = nest.Create('iaf_psc_alpha', positions=self.free_pos)
+        nodes = nest.Create("iaf_psc_alpha", positions=self.free_pos)
         projections = nest.PairwiseBernoulli(nodes[self.middle_node], nodes, p=self.parameter, mask=self.mask)
         nest.Connect(projections)
-=======
-        nodes = nest.Create("iaf_psc_alpha", positions=self.free_pos)
-        nest.Connect(
-            nodes[self.middle_node],
-            nodes,
-            conn_spec={"rule": "pairwise_bernoulli", "p": self.parameter, "mask": self.mask},
-        )
->>>>>>> 4d8d3bf9
         self._assert_histogram(nest.GetConnections().target, self.reference_masked)
 
     def test_masked_connect_sliced_spatial_on_target_grid(self):
         """Masked connect sliced grid spatial source population"""
-<<<<<<< HEAD
-        nodes = nest.Create('iaf_psc_alpha', positions=self.grid_pos)
+        nodes = nest.Create("iaf_psc_alpha", positions=self.grid_pos)
         projections = nest.PairwiseBernoulli(nodes[self.middle_node], nodes, p=self.parameter, mask=self.mask)
         nest.Connect(projections)
-=======
-        nodes = nest.Create("iaf_psc_alpha", positions=self.grid_pos)
-        nest.Connect(
-            nodes[self.middle_node],
-            nodes,
-            conn_spec={"rule": "pairwise_bernoulli", "p": self.parameter, "mask": self.mask},
-        )
->>>>>>> 4d8d3bf9
         self._assert_histogram(nest.GetConnections().target, self.reference_masked)
 
     def test_connect_sliced_spatial_on_source_free(self):
         """Connect sliced spatial free target population"""
-<<<<<<< HEAD
-        nodes = nest.Create('iaf_psc_alpha', positions=self.free_pos)
+        nodes = nest.Create("iaf_psc_alpha", positions=self.free_pos)
         projections = nest.PairwiseBernoulli(nodes, nodes[self.middle_node], p=self.parameter, use_on_source=True)
         nest.Connect(projections)
-=======
-        nodes = nest.Create("iaf_psc_alpha", positions=self.free_pos)
-        nest.Connect(
-            nodes,
-            nodes[self.middle_node],
-            conn_spec={"rule": "pairwise_bernoulli", "p": self.parameter, "use_on_source": True},
-        )
->>>>>>> 4d8d3bf9
         self._assert_histogram(nest.GetConnections().source, self.reference)
 
     def test_connect_sliced_spatial_on_source_grid(self):
         """Connect sliced spatial grid target population"""
-<<<<<<< HEAD
-        nodes = nest.Create('iaf_psc_alpha', positions=self.grid_pos)
+        nodes = nest.Create("iaf_psc_alpha", positions=self.grid_pos)
         projections = nest.PairwiseBernoulli(nodes, nodes[self.middle_node], p=self.parameter, use_on_source=True)
         nest.Connect(projections)
-=======
-        nodes = nest.Create("iaf_psc_alpha", positions=self.grid_pos)
-        nest.Connect(
-            nodes,
-            nodes[self.middle_node],
-            conn_spec={"rule": "pairwise_bernoulli", "p": self.parameter, "use_on_source": True},
-        )
->>>>>>> 4d8d3bf9
         self._assert_histogram(nest.GetConnections().source, self.reference)
 
     def test_masked_connect_sliced_spatial_on_source_free(self):
         """Masked connect sliced spatial free target population"""
-<<<<<<< HEAD
-        nodes = nest.Create('iaf_psc_alpha', positions=self.free_pos)
-        projections = nest.PairwiseBernoulli(nodes, nodes[self.middle_node],
-                                             p=self.parameter, use_on_source=True, mask=self.mask)
+        nodes = nest.Create("iaf_psc_alpha", positions=self.free_pos)
+        projections = nest.PairwiseBernoulli(
+            nodes, nodes[self.middle_node], p=self.parameter, use_on_source=True, mask=self.mask
+        )
         nest.Connect(projections)
-=======
-        nodes = nest.Create("iaf_psc_alpha", positions=self.free_pos)
-        nest.Connect(
-            nodes,
-            nodes[self.middle_node],
-            conn_spec={"rule": "pairwise_bernoulli", "p": self.parameter, "use_on_source": True, "mask": self.mask},
-        )
->>>>>>> 4d8d3bf9
         self._assert_histogram(nest.GetConnections().source, self.reference_masked)
 
     def test_masked_connect_sliced_spatial_on_source_grid(self):
         """Masked connect sliced spatial grid target population"""
-<<<<<<< HEAD
-        nodes = nest.Create('iaf_psc_alpha', positions=self.grid_pos)
-        projections = nest.PairwiseBernoulli(nodes, nodes[self.middle_node],
-                                             p=self.parameter, use_on_source=True, mask=self.mask)
+        nodes = nest.Create("iaf_psc_alpha", positions=self.grid_pos)
+        projections = nest.PairwiseBernoulli(
+            nodes, nodes[self.middle_node], p=self.parameter, use_on_source=True, mask=self.mask
+        )
         nest.Connect(projections)
-=======
-        nodes = nest.Create("iaf_psc_alpha", positions=self.grid_pos)
-        nest.Connect(
-            nodes,
-            nodes[self.middle_node],
-            conn_spec={"rule": "pairwise_bernoulli", "p": self.parameter, "use_on_source": True, "mask": self.mask},
-        )
->>>>>>> 4d8d3bf9
         self._assert_histogram(nest.GetConnections().source, self.reference_masked)
 
     def test_sliced_spatial_inheritance(self):
@@ -201,16 +139,9 @@
         ref[end:] = 0
 
         for pos in [self.free_pos, self.grid_pos]:
-<<<<<<< HEAD
-            nodes = nest.Create('iaf_psc_alpha', positions=pos)
+            nodes = nest.Create("iaf_psc_alpha", positions=pos)
             projections = nest.PairwiseBernoulli(nodes[self.middle_node], nodes[start:end], p=self.parameter)
             nest.Connect(projections)
-=======
-            nodes = nest.Create("iaf_psc_alpha", positions=pos)
-            nest.Connect(
-                nodes[self.middle_node], nodes[start:end], conn_spec={"rule": "pairwise_bernoulli", "p": self.parameter}
-            )
->>>>>>> 4d8d3bf9
             self._assert_histogram(nest.GetConnections().target, ref)
 
     def test_connect_sliced_spatial_step(self):
@@ -220,16 +151,9 @@
         ref[1::step] = 0
 
         for pos in [self.free_pos, self.grid_pos]:
-<<<<<<< HEAD
-            nodes = nest.Create('iaf_psc_alpha', positions=pos)
+            nodes = nest.Create("iaf_psc_alpha", positions=pos)
             projections = nest.PairwiseBernoulli(nodes[self.middle_node], nodes[::step], p=self.parameter)
             nest.Connect(projections)
-=======
-            nodes = nest.Create("iaf_psc_alpha", positions=pos)
-            nest.Connect(
-                nodes[self.middle_node], nodes[::step], conn_spec={"rule": "pairwise_bernoulli", "p": self.parameter}
-            )
->>>>>>> 4d8d3bf9
             self._assert_histogram(nest.GetConnections().target, ref)
 
 
