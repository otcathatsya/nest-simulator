# -*- coding: utf-8 -*-
#
# test_connection_with_elliptical_mask.py
#
# This file is part of NEST.
#
# Copyright (C) 2004 The NEST Initiative
#
# NEST is free software: you can redistribute it and/or modify
# it under the terms of the GNU General Public License as published by
# the Free Software Foundation, either version 2 of the License, or
# (at your option) any later version.
#
# NEST is distributed in the hope that it will be useful,
# but WITHOUT ANY WARRANTY; without even the implied warranty of
# MERCHANTABILITY or FITNESS FOR A PARTICULAR PURPOSE.  See the
# GNU General Public License for more details.
#
# You should have received a copy of the GNU General Public License
# along with NEST.  If not, see <http://www.gnu.org/licenses/>.

"""
Tests ConnectLayer with elliptical mask.
"""

import unittest
import nest


class ConnectWithEllipticalMask(unittest.TestCase):
    def setUp(self):
        nest.ResetKernel()

    def test_ConnectEllipticalMask(self):
        """Test connection with simple elliptical mask.

        We have: major_axis = 3.0
                 minor_axis = 2.0

        Each source node should then connect to:
            - The node in the same position in target layer
            - The node to the left and right of that position
            - The nodes above and below.

        So, if we have

        sources:                    targets:
        1  6  11  16  21            26  31  36  41  46
        2  7  12  17  22            27  32  37  42  47
        3  8  13  18  23            28  33  38  43  48
        4  9  14  19  24            29  34  39  44  49
        5  10 15  20  25            30  35  40  45  50

        some example connections will be:

        1  -> 26  31
              27

                  37
        13 -> 33  38  43
                  39
        """
        source = nest.Create("iaf_psc_alpha", positions=nest.spatial.grid([5, 5], extent=[5.0, 5.0]))

        target = nest.Create("iaf_psc_alpha", positions=nest.spatial.grid([5, 5], extent=[5.0, 5.0]))

<<<<<<< HEAD
        projection = nest.PairwiseBernoulli(source, target, p=1.,
                                            mask={'elliptical': {'major_axis': 3.0, 'minor_axis': 2.0}})
=======
        conndict = {
            "rule": "pairwise_bernoulli",
            "p": 1.0,
            "mask": {"elliptical": {"major_axis": 3.0, "minor_axis": 2.0}},
        }
>>>>>>> 4d8d3bf9

        nest.Connect(projection)

        ref = [
            [1, 26],
            [1, 27],
            [1, 31],
            [2, 26],
            [2, 27],
            [2, 28],
            [2, 32],
            [3, 27],
            [3, 28],
            [3, 29],
            [3, 33],
            [4, 28],
            [4, 29],
            [4, 30],
            [4, 34],
            [5, 29],
            [5, 30],
            [5, 35],
            [6, 26],
            [6, 31],
            [6, 32],
            [6, 36],
            [7, 27],
            [7, 31],
            [7, 32],
            [7, 33],
            [7, 37],
            [8, 28],
            [8, 32],
            [8, 33],
            [8, 34],
            [8, 38],
            [9, 29],
            [9, 33],
            [9, 34],
            [9, 35],
            [9, 39],
            [10, 30],
            [10, 34],
            [10, 35],
            [10, 40],
            [11, 31],
            [11, 36],
            [11, 37],
            [11, 41],
            [12, 32],
            [12, 36],
            [12, 37],
            [12, 38],
            [12, 42],
            [13, 33],
            [13, 37],
            [13, 38],
            [13, 39],
            [13, 43],
            [14, 34],
            [14, 38],
            [14, 39],
            [14, 40],
            [14, 44],
            [15, 35],
            [15, 39],
            [15, 40],
            [15, 45],
            [16, 36],
            [16, 41],
            [16, 42],
            [16, 46],
            [17, 37],
            [17, 41],
            [17, 42],
            [17, 43],
            [17, 47],
            [18, 38],
            [18, 42],
            [18, 43],
            [18, 44],
            [18, 48],
            [19, 39],
            [19, 43],
            [19, 44],
            [19, 45],
            [19, 49],
            [20, 40],
            [20, 44],
            [20, 45],
            [20, 50],
            [21, 41],
            [21, 46],
            [21, 47],
            [22, 42],
            [22, 46],
            [22, 47],
            [22, 48],
            [23, 43],
            [23, 47],
            [23, 48],
            [23, 49],
            [24, 44],
            [24, 48],
            [24, 49],
            [24, 50],
            [25, 45],
            [25, 49],
            [25, 50],
        ]

        conns = nest.GetConnections()
        connections = [[s, t] for s, t in zip(conns.sources(), conns.targets())]

        for conn, conn_ref in zip(sorted(connections), ref):
            self.assertEqual(conn, conn_ref)

    def test_ConnectTiltedEllipticalMask(self):
        """Test connection with tilted elliptical mask.

        We have: major_axis = 3.0
                 minor_axis = 1.0
                 azimuth_angle = 45 degrees

        Each source node should then connect to:
            - The node in the same position in target layer
            - The node above the node to the right of that position
            - The node below the node to the left of the position.

        So, if we have

        sources:                    targets:
        1  6  11  16  21            26  31  36  41  46
        2  7  12  17  22            27  32  37  42  47
        3  8  13  18  23            28  33  38  43  48
        4  9  14  19  24            29  34  39  44  49
        5  10 15  20  25            30  35  40  45  50

        some example connections will be:

        1  -> 26

                      42
        13 ->     38
              34
        """
<<<<<<< HEAD
        source = nest.Create(
            'iaf_psc_alpha',
            positions=nest.spatial.grid([5, 5], extent=[5., 5.]))
        target = nest.Create(
            'iaf_psc_alpha',
            positions=nest.spatial.grid([5, 5], extent=[5., 5.]))

        projection = nest.PairwiseBernoulli(source, target, p=1.,
                                            mask={'elliptical': {'major_axis': 3.0,
                                                                 'minor_axis': 1.0,
                                                                 'azimuth_angle': 45.}})
=======
        source = nest.Create("iaf_psc_alpha", positions=nest.spatial.grid([5, 5], extent=[5.0, 5.0]))
        target = nest.Create("iaf_psc_alpha", positions=nest.spatial.grid([5, 5], extent=[5.0, 5.0]))

        conndict = {
            "rule": "pairwise_bernoulli",
            "p": 1.0,
            "mask": {"elliptical": {"major_axis": 3.0, "minor_axis": 1.0, "azimuth_angle": 45.0}},
        }
>>>>>>> 4d8d3bf9

        nest.Connect(projection)

        ref = [
            [1, 26],
            [2, 27],
            [2, 31],
            [3, 28],
            [3, 32],
            [4, 29],
            [4, 33],
            [5, 30],
            [5, 34],
            [6, 27],
            [6, 31],
            [7, 28],
            [7, 32],
            [7, 36],
            [8, 29],
            [8, 33],
            [8, 37],
            [9, 30],
            [9, 34],
            [9, 38],
            [10, 35],
            [10, 39],
            [11, 32],
            [11, 36],
            [12, 33],
            [12, 37],
            [12, 41],
            [13, 34],
            [13, 38],
            [13, 42],
            [14, 35],
            [14, 39],
            [14, 43],
            [15, 40],
            [15, 44],
            [16, 37],
            [16, 41],
            [17, 38],
            [17, 42],
            [17, 46],
            [18, 39],
            [18, 43],
            [18, 47],
            [19, 40],
            [19, 44],
            [19, 48],
            [20, 45],
            [20, 49],
            [21, 42],
            [21, 46],
            [22, 43],
            [22, 47],
            [23, 44],
            [23, 48],
            [24, 45],
            [24, 49],
            [25, 50],
        ]

        conns = nest.GetConnections()
        connections = [[s, t] for s, t in zip(conns.sources(), conns.targets())]

        for conn, conn_ref in zip(sorted(connections), ref):
            self.assertEqual(conn, conn_ref)

    def test_ConnectAnchoredEllipticalMask(self):
        """Test connection with anchored elliptical mask.

        We have: major_axis = 3.0
                 minor_axis = 2.0
                 anchor = [1.0, 0.0] (right edge of mask aligned with source)

        Each source node should then connect to:
            - The node in the same position in target layer
            - The two nodes to the right of that position
            - The nodes above and below the node to the right of the position.

        So, if we have

        sources:                    targets:
        1  6  11  16  21            26  31  36  41  46
        2  7  12  17  22            27  32  37  42  47
        3  8  13  18  23            28  33  38  43  48
        4  9  14  19  24            29  34  39  44  49
        5  10 15  20  25            30  35  40  45  50

        some example connections will be:

        1  -> 26  31  36
                  32

                  42
        13 -> 38  43  48
                  44
        """
<<<<<<< HEAD
        source = nest.Create(
            'iaf_psc_alpha',
            positions=nest.spatial.grid([5, 5], extent=[5., 5.]))
        target = nest.Create(
            'iaf_psc_alpha',
            positions=nest.spatial.grid([5, 5], extent=[5., 5.]))

        projection = nest.PairwiseBernoulli(source, target, p=1.,
                                            mask={'elliptical': {'major_axis': 3.,
                                                                 'minor_axis': 2.,
                                                                 'anchor': [1., 0.]}})
=======
        source = nest.Create("iaf_psc_alpha", positions=nest.spatial.grid([5, 5], extent=[5.0, 5.0]))
        target = nest.Create("iaf_psc_alpha", positions=nest.spatial.grid([5, 5], extent=[5.0, 5.0]))

        conndict = {
            "rule": "pairwise_bernoulli",
            "p": 1.0,
            "mask": {"elliptical": {"major_axis": 3.0, "minor_axis": 2.0, "anchor": [1.0, 0.0]}},
        }
>>>>>>> 4d8d3bf9

        nest.Connect(projection)

        ref = [
            [1, 26],
            [1, 31],
            [1, 32],
            [1, 36],
            [2, 27],
            [2, 31],
            [2, 32],
            [2, 33],
            [2, 37],
            [3, 28],
            [3, 32],
            [3, 33],
            [3, 34],
            [3, 38],
            [4, 29],
            [4, 33],
            [4, 34],
            [4, 35],
            [4, 39],
            [5, 30],
            [5, 34],
            [5, 35],
            [5, 40],
            [6, 31],
            [6, 36],
            [6, 37],
            [6, 41],
            [7, 32],
            [7, 36],
            [7, 37],
            [7, 38],
            [7, 42],
            [8, 33],
            [8, 37],
            [8, 38],
            [8, 39],
            [8, 43],
            [9, 34],
            [9, 38],
            [9, 39],
            [9, 40],
            [9, 44],
            [10, 35],
            [10, 39],
            [10, 40],
            [10, 45],
            [11, 36],
            [11, 41],
            [11, 42],
            [11, 46],
            [12, 37],
            [12, 41],
            [12, 42],
            [12, 43],
            [12, 47],
            [13, 38],
            [13, 42],
            [13, 43],
            [13, 44],
            [13, 48],
            [14, 39],
            [14, 43],
            [14, 44],
            [14, 45],
            [14, 49],
            [15, 40],
            [15, 44],
            [15, 45],
            [15, 50],
            [16, 41],
            [16, 46],
            [16, 47],
            [17, 42],
            [17, 46],
            [17, 47],
            [17, 48],
            [18, 43],
            [18, 47],
            [18, 48],
            [18, 49],
            [19, 44],
            [19, 48],
            [19, 49],
            [19, 50],
            [20, 45],
            [20, 49],
            [20, 50],
            [21, 46],
            [22, 47],
            [23, 48],
            [24, 49],
            [25, 50],
        ]

        conns = nest.GetConnections()
        connections = [[s, t] for s, t in zip(conns.sources(), conns.targets())]

        for conn, conn_ref in zip(sorted(connections), ref):
            self.assertEqual(conn, conn_ref)

    def test_ConnectEllipticalMaskWithPeriodicBoundary(self):
        """Test connection with simple elliptical mask.

        We have: major_axis = 3.0
                 minor_axis = 2.0

        Each source node should then connect to:
            - The node in the same position in target layer
            - The node to the left and right of that position
            - The nodes above and below
            - Nodes on the edges have connections on the other, corresponding
              edges.

        So, if we have

        sources:                    targets:
        1  6  11  16  21            26  31  36  41  46
        2  7  12  17  22            27  32  37  42  47
        3  8  13  18  23            28  33  38  43  48
        4  9  14  19  24            29  34  39  44  49
        5  10 15  20  25            30  35  40  45  50

        some example connections will be:

                  30
        1  -> 46  26  31
                  27

                  37
        13 -> 33  38  43
                  39
        """
<<<<<<< HEAD
        source = nest.Create(
            'iaf_psc_alpha',
            positions=nest.spatial.grid([5, 5], extent=[5., 5.], edge_wrap=True))
        target = nest.Create(
            'iaf_psc_alpha',
            positions=nest.spatial.grid([5, 5], extent=[5., 5.], edge_wrap=True))

        projection = nest.PairwiseBernoulli(source, target, p=1.,
                                            mask={'elliptical': {'major_axis': 3., 'minor_axis': 2.}})
=======
        source = nest.Create("iaf_psc_alpha", positions=nest.spatial.grid([5, 5], extent=[5.0, 5.0], edge_wrap=True))
        target = nest.Create("iaf_psc_alpha", positions=nest.spatial.grid([5, 5], extent=[5.0, 5.0], edge_wrap=True))

        conndict = {
            "rule": "pairwise_bernoulli",
            "p": 1.0,
            "mask": {"elliptical": {"major_axis": 3.0, "minor_axis": 2.0}},
        }
>>>>>>> 4d8d3bf9

        nest.Connect(projection)

        ref = [
            [1, 26],
            [1, 27],
            [1, 30],
            [1, 31],
            [1, 46],
            [2, 26],
            [2, 27],
            [2, 28],
            [2, 32],
            [2, 47],
            [3, 27],
            [3, 28],
            [3, 29],
            [3, 33],
            [3, 48],
            [4, 28],
            [4, 29],
            [4, 30],
            [4, 34],
            [4, 49],
            [5, 26],
            [5, 29],
            [5, 30],
            [5, 35],
            [5, 50],
            [6, 26],
            [6, 31],
            [6, 32],
            [6, 35],
            [6, 36],
            [7, 27],
            [7, 31],
            [7, 32],
            [7, 33],
            [7, 37],
            [8, 28],
            [8, 32],
            [8, 33],
            [8, 34],
            [8, 38],
            [9, 29],
            [9, 33],
            [9, 34],
            [9, 35],
            [9, 39],
            [10, 30],
            [10, 31],
            [10, 34],
            [10, 35],
            [10, 40],
            [11, 31],
            [11, 36],
            [11, 37],
            [11, 40],
            [11, 41],
            [12, 32],
            [12, 36],
            [12, 37],
            [12, 38],
            [12, 42],
            [13, 33],
            [13, 37],
            [13, 38],
            [13, 39],
            [13, 43],
            [14, 34],
            [14, 38],
            [14, 39],
            [14, 40],
            [14, 44],
            [15, 35],
            [15, 36],
            [15, 39],
            [15, 40],
            [15, 45],
            [16, 36],
            [16, 41],
            [16, 42],
            [16, 45],
            [16, 46],
            [17, 37],
            [17, 41],
            [17, 42],
            [17, 43],
            [17, 47],
            [18, 38],
            [18, 42],
            [18, 43],
            [18, 44],
            [18, 48],
            [19, 39],
            [19, 43],
            [19, 44],
            [19, 45],
            [19, 49],
            [20, 40],
            [20, 41],
            [20, 44],
            [20, 45],
            [20, 50],
            [21, 26],
            [21, 41],
            [21, 46],
            [21, 47],
            [21, 50],
            [22, 27],
            [22, 42],
            [22, 46],
            [22, 47],
            [22, 48],
            [23, 28],
            [23, 43],
            [23, 47],
            [23, 48],
            [23, 49],
            [24, 29],
            [24, 44],
            [24, 48],
            [24, 49],
            [24, 50],
            [25, 30],
            [25, 45],
            [25, 46],
            [25, 49],
            [25, 50],
        ]

        conns = nest.GetConnections()
        connections = [[s, t] for s, t in zip(conns.sources(), conns.targets())]

        for conn, conn_ref in zip(sorted(connections), ref):
            self.assertEqual(conn, conn_ref)


def suite():
    suite = unittest.makeSuite(ConnectWithEllipticalMask, "test")
    return suite


if __name__ == "__main__":
    runner = unittest.TextTestRunner(verbosity=2)
    runner.run(suite())<|MERGE_RESOLUTION|>--- conflicted
+++ resolved
@@ -64,16 +64,9 @@
 
         target = nest.Create("iaf_psc_alpha", positions=nest.spatial.grid([5, 5], extent=[5.0, 5.0]))
 
-<<<<<<< HEAD
-        projection = nest.PairwiseBernoulli(source, target, p=1.,
-                                            mask={'elliptical': {'major_axis': 3.0, 'minor_axis': 2.0}})
-=======
-        conndict = {
-            "rule": "pairwise_bernoulli",
-            "p": 1.0,
-            "mask": {"elliptical": {"major_axis": 3.0, "minor_axis": 2.0}},
-        }
->>>>>>> 4d8d3bf9
+        projection = nest.PairwiseBernoulli(
+            source, target, p=1.0, mask={"elliptical": {"major_axis": 3.0, "minor_axis": 2.0}}
+        )
 
         nest.Connect(projection)
 
@@ -220,28 +213,12 @@
         13 ->     38
               34
         """
-<<<<<<< HEAD
-        source = nest.Create(
-            'iaf_psc_alpha',
-            positions=nest.spatial.grid([5, 5], extent=[5., 5.]))
-        target = nest.Create(
-            'iaf_psc_alpha',
-            positions=nest.spatial.grid([5, 5], extent=[5., 5.]))
-
-        projection = nest.PairwiseBernoulli(source, target, p=1.,
-                                            mask={'elliptical': {'major_axis': 3.0,
-                                                                 'minor_axis': 1.0,
-                                                                 'azimuth_angle': 45.}})
-=======
         source = nest.Create("iaf_psc_alpha", positions=nest.spatial.grid([5, 5], extent=[5.0, 5.0]))
         target = nest.Create("iaf_psc_alpha", positions=nest.spatial.grid([5, 5], extent=[5.0, 5.0]))
 
-        conndict = {
-            "rule": "pairwise_bernoulli",
-            "p": 1.0,
-            "mask": {"elliptical": {"major_axis": 3.0, "minor_axis": 1.0, "azimuth_angle": 45.0}},
-        }
->>>>>>> 4d8d3bf9
+        projection = nest.PairwiseBernoulli(
+            source, target, p=1.0, mask={"elliptical": {"major_axis": 3.0, "minor_axis": 1.0, "azimuth_angle": 45.0}}
+        )
 
         nest.Connect(projection)
 
@@ -341,28 +318,12 @@
         13 -> 38  43  48
                   44
         """
-<<<<<<< HEAD
-        source = nest.Create(
-            'iaf_psc_alpha',
-            positions=nest.spatial.grid([5, 5], extent=[5., 5.]))
-        target = nest.Create(
-            'iaf_psc_alpha',
-            positions=nest.spatial.grid([5, 5], extent=[5., 5.]))
-
-        projection = nest.PairwiseBernoulli(source, target, p=1.,
-                                            mask={'elliptical': {'major_axis': 3.,
-                                                                 'minor_axis': 2.,
-                                                                 'anchor': [1., 0.]}})
-=======
         source = nest.Create("iaf_psc_alpha", positions=nest.spatial.grid([5, 5], extent=[5.0, 5.0]))
         target = nest.Create("iaf_psc_alpha", positions=nest.spatial.grid([5, 5], extent=[5.0, 5.0]))
 
-        conndict = {
-            "rule": "pairwise_bernoulli",
-            "p": 1.0,
-            "mask": {"elliptical": {"major_axis": 3.0, "minor_axis": 2.0, "anchor": [1.0, 0.0]}},
-        }
->>>>>>> 4d8d3bf9
+        projection = nest.PairwiseBernoulli(
+            source, target, p=1.0, mask={"elliptical": {"major_axis": 3.0, "minor_axis": 2.0, "anchor": [1.0, 0.0]}}
+        )
 
         nest.Connect(projection)
 
@@ -499,26 +460,12 @@
         13 -> 33  38  43
                   39
         """
-<<<<<<< HEAD
-        source = nest.Create(
-            'iaf_psc_alpha',
-            positions=nest.spatial.grid([5, 5], extent=[5., 5.], edge_wrap=True))
-        target = nest.Create(
-            'iaf_psc_alpha',
-            positions=nest.spatial.grid([5, 5], extent=[5., 5.], edge_wrap=True))
-
-        projection = nest.PairwiseBernoulli(source, target, p=1.,
-                                            mask={'elliptical': {'major_axis': 3., 'minor_axis': 2.}})
-=======
         source = nest.Create("iaf_psc_alpha", positions=nest.spatial.grid([5, 5], extent=[5.0, 5.0], edge_wrap=True))
         target = nest.Create("iaf_psc_alpha", positions=nest.spatial.grid([5, 5], extent=[5.0, 5.0], edge_wrap=True))
 
-        conndict = {
-            "rule": "pairwise_bernoulli",
-            "p": 1.0,
-            "mask": {"elliptical": {"major_axis": 3.0, "minor_axis": 2.0}},
-        }
->>>>>>> 4d8d3bf9
+        projection = nest.PairwiseBernoulli(
+            source, target, p=1.0, mask={"elliptical": {"major_axis": 3.0, "minor_axis": 2.0}}
+        )
 
         nest.Connect(projection)
 
