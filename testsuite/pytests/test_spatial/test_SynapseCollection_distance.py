# -*- coding: utf-8 -*-
#
# test_SynapseCollection_distance.py
#
# This file is part of NEST.
#
# Copyright (C) 2004 The NEST Initiative
#
# NEST is free software: you can redistribute it and/or modify
# it under the terms of the GNU General Public License as published by
# the Free Software Foundation, either version 2 of the License, or
# (at your option) any later version.
#
# NEST is distributed in the hope that it will be useful,
# but WITHOUT ANY WARRANTY; without even the implied warranty of
# MERCHANTABILITY or FITNESS FOR A PARTICULAR PURPOSE.  See the
# GNU General Public License for more details.
#
# You should have received a copy of the GNU General Public License
# along with NEST.  If not, see <http://www.gnu.org/licenses/>.

"""
Tests distance between sources and targets of SynapseCollection
"""

import math

<<<<<<< HEAD
import numpy as np
import pytest

=======
>>>>>>> e9760078
import nest
import numpy as np
import pytest


@pytest.fixture(autouse=True)
def _reset_kernel():
    nest.ResetKernel()


def _calculate_distance(conns, s_nodes, t_nodes):
    """Calculate a reference distance between source and target nodes"""

    s_pos = nest.GetPosition(s_nodes)
    t_pos = nest.GetPosition(t_nodes)

    src = conns.source
    trgt = conns.target

    dim = len(s_pos[0])

    ref_distance = [
        np.linalg.norm(np.array(t_pos[t_nodes.index(t)]) - np.array(s_pos[s_nodes.index(s)]), ord=2)
        for s, t in zip(conns.source, conns.target)
    ]

    return ref_distance


def test_SynapseCollection_distance_simple():
    """Test distance on SynapseCollection where source and target are equal"""

    s_nodes = nest.Create("iaf_psc_alpha", positions=nest.spatial.grid(shape=[3, 3]))

    nest.Connect(nest.OneToOne(s_nodes, s_nodes))
    conns = nest.GetConnections()
    dist = conns.distance

    assert all(d == 0 for d in dist)


def test_SynapseCollection_distance():
    """Test SynapseCollection distance function for grid positions"""

    s_nodes = nest.Create("iaf_psc_alpha", positions=nest.spatial.grid(shape=[3, 1]))
    t_nodes = nest.Create("iaf_psc_alpha", positions=nest.spatial.grid(shape=[1, 3]))

    nest.Connect(nest.AllToAll(s_nodes, t_nodes))
    conns = nest.GetConnections()
    dist = conns.distance

    ref_distance = _calculate_distance(conns, s_nodes, t_nodes)

    assert dist == pytest.approx(ref_distance)


def test_SynapseCollection_distance_free():
    """Test SynapseCollection distance function for positions placed freely in space"""

    positions = nest.spatial.free(nest.random.uniform(), num_dimensions=2)
    s_nodes = nest.Create("iaf_psc_alpha", n=5, positions=positions)
    t_nodes = nest.Create("iaf_psc_alpha", n=7, positions=positions)

    nest.Connect(nest.PairwiseBernoulli(s_nodes, t_nodes, p=0.7))
    conns = nest.GetConnections()
    dist = conns.distance

    ref_distance = _calculate_distance(conns, s_nodes, t_nodes)

    assert dist == pytest.approx(ref_distance)


def test_SynapseCollection_distance_3D():
    """Test SynapseCollection distance function for spatial nodes in 3D"""

    positions = nest.spatial.free(nest.random.uniform(), num_dimensions=3)
    s_nodes = nest.Create("iaf_psc_alpha", n=8, positions=positions)
    t_nodes = nest.Create("iaf_psc_alpha", n=11, positions=positions)

    nest.Connect(nest.AllToAll(s_nodes, t_nodes))
    conns = nest.GetConnections()
    dist = conns.distance

    ref_distance = _calculate_distance(conns, s_nodes, t_nodes)

    assert dist == pytest.approx(ref_distance)


def test_SynapseCollection_distance_non_spatial():
    """Test SynapseCollection distance function on non-spatial nodes"""

    s_nodes = nest.Create("iaf_psc_alpha", 3)
    t_nodes = nest.Create("iaf_psc_alpha", 2)

    nest.Connect(nest.AllToAll(s_nodes, t_nodes))
    conns = nest.GetConnections()
    dist = conns.distance

    assert all(math.isnan(d) for d in dist)


def test_SynapseCollection_distance_mixed():
    """Test SynapseCollection distance function on non-spatial and spatial nodes"""

    num_snodes_nonspatial = 3
    num_tnodes_nonspatial = 2
    num_conns_nonspatial = num_snodes_nonspatial * num_tnodes_nonspatial
    s_nodes_nonspatial = nest.Create("iaf_psc_alpha", num_snodes_nonspatial)
    t_nodes_nonspatial = nest.Create("iaf_psc_alpha", num_tnodes_nonspatial)

    positions = nest.spatial.free(nest.random.uniform(), num_dimensions=2)
    s_nodes_spatial = nest.Create("iaf_psc_alpha", n=6, positions=positions)
    t_nodes_spatial = nest.Create("iaf_psc_alpha", n=7, positions=positions)

    nest.Connect(nest.AllToAll(s_nodes_nonspatial, t_nodes_nonspatial))
    nest.Connect(nest.AllToAll(s_nodes_spatial, t_nodes_spatial))
    conns = nest.GetConnections()
    dist = conns.distance

    # Check part that is spatial
    ref_distance = _calculate_distance(conns[num_conns_nonspatial:], s_nodes_spatial, t_nodes_spatial)
    assert dist[num_conns_nonspatial:] == pytest.approx(ref_distance)

    # Check part that is non-spatial
    assert all(math.isnan(d) for d in dist[:num_conns_nonspatial])


def test_SynapseCollection_distance_spatial_nonspatial_connected():
    """Test SynapseCollection distance function on non-spatial and spatial nodes that are connected"""

    num_snodes = 5
    num_tnodes = 11
    s_nodes_nonspatial = nest.Create("iaf_psc_alpha", num_snodes)

    positions = nest.spatial.free(nest.random.uniform(), num_dimensions=2)
    t_nodes_spatial = nest.Create("iaf_psc_alpha", n=num_tnodes, positions=positions)

    nest.Connect(nest.AllToAll(s_nodes_nonspatial, t_nodes_spatial))
    conns = nest.GetConnections()
    dist = conns.distance

    # All should be nan
    assert all(math.isnan(d) for d in dist)<|MERGE_RESOLUTION|>--- conflicted
+++ resolved
@@ -25,12 +25,6 @@
 
 import math
 
-<<<<<<< HEAD
-import numpy as np
-import pytest
-
-=======
->>>>>>> e9760078
 import nest
 import numpy as np
 import pytest
