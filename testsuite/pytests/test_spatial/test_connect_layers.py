# -*- coding: utf-8 -*-
#
# test_connect_layers.py
#
# This file is part of NEST.
#
# Copyright (C) 2004 The NEST Initiative
#
# NEST is free software: you can redistribute it and/or modify
# it under the terms of the GNU General Public License as published by
# the Free Software Foundation, either version 2 of the License, or
# (at your option) any later version.
#
# NEST is distributed in the hope that it will be useful,
# but WITHOUT ANY WARRANTY; without even the implied warranty of
# MERCHANTABILITY or FITNESS FOR A PARTICULAR PURPOSE.  See the
# GNU General Public License for more details.
#
# You should have received a copy of the GNU General Public License
# along with NEST.  If not, see <http://www.gnu.org/licenses/>.
"""
Tests of Connect with layers.
"""

import unittest
import nest
import numpy as np


try:
    import scipy.stats

    HAVE_SCIPY = True
except ImportError:
    HAVE_SCIPY = False

nest.set_verbosity("M_ERROR")


class ConnectLayersTestCase(unittest.TestCase):
    def setUp(self):
        self.dim = [4, 5]
        self.extent = [10.0, 10.0]
        nest.ResetKernel()
        nest.rng_seed = 123
        self.layer = nest.Create("iaf_psc_alpha", positions=nest.spatial.grid(self.dim, extent=self.extent))

    def _check_connections(self, projection, expected_num_connections):
        """Helper function which asserts that connecting with the specified conn_spec gives
        the expected number of connections."""
        nest.Connect(projection)
        conns = nest.GetConnections()
        self.assertEqual(len(conns), expected_num_connections)

    def _check_connections_statistical(self, projection, p, num_pairs):
        """Helper function which asserts that the number of connections created are based on a bernoulli distribution.
        The connection function is iterated N times, then the distribution of number of created connections are tested
        against a bernoulli distribution using a Kolmogorov-Smirnov test. This is done ks_N times, to get statistical
        values. The mean of the KS tests is then compared to the limits. If either of the values are below the specified
        limits, the test fails."""
<<<<<<< HEAD
=======
        self.assertEqual(conn_spec["rule"], "pairwise_bernoulli")
>>>>>>> 4d8d3bf9
        N = 100  # Number of samples per KS test
        ks_N = 5  # Number of KS tests to perform.
        p_val_lim = 0.1  # Limit for the p value of the KS test
        ks_stat_lim = 0.2  # Limit for the KS statistic

        p_vals = np.zeros(ks_N)
        ks_stats = np.zeros(ks_N)

        for ks_i in range(ks_N):
            n_conns = np.zeros(N)
            ref = np.zeros(N)
            for i in range(N):
                nest.Connect(projection)
                nest.BuildNetwork()
                n_conns[i] = nest.num_connections - np.sum(n_conns)
                ref[i] = np.sum(scipy.stats.bernoulli.rvs(p, size=num_pairs))
            ks_stats[ks_i], p_vals[ks_i] = scipy.stats.ks_2samp(n_conns, ref)
            print(f"ks_stat={ks_stats[ks_i]}, p_val={p_vals[ks_i]}")

        mean_p_val = np.mean(p_vals)
        mean_ks_stat = np.mean(ks_stats)
        print(f"mean_ks_stat={mean_ks_stat}, mean_p_val={mean_p_val}")

        self.assertGreater(mean_p_val, p_val_lim)
        self.assertLess(mean_ks_stat, ks_stat_lim)

    def _assert_connect_layers_autapses(self, autapses, expected_num_autapses):
        """Helper function which asserts that connecting with or without allowing autapses gives
        the expected number of autapses."""
<<<<<<< HEAD
        projection = nest.PairwiseBernoulli(self.layer, self.layer, p=1.0, allow_autapses=autapses)
        nest.Connect(projection)
=======
        conn_spec = {
            "rule": "pairwise_bernoulli",
            "p": 1.0,
            "allow_autapses": autapses,
        }
        nest.Connect(self.layer, self.layer, conn_spec)
>>>>>>> 4d8d3bf9
        conns = nest.GetConnections()
        n_autapses = 0
        for s, t in zip(conns.sources(), conns.targets()):
            if s == t:
                n_autapses += 1
        self.assertEqual(n_autapses, expected_num_autapses)

    def _assert_connect_layers_multapses(self, multapses):
        """Helper function which asserts that connecting with or without allowing multapses
        gives the expected number of multapses."""
<<<<<<< HEAD
        projection = nest.FixedIndegree(self.layer, self.layer, indegree=10,
                                        allow_autapses=False, allow_multapses=multapses)
        nest.Connect(projection)
=======
        conn_spec = {
            "rule": "fixed_indegree",
            "indegree": 10,
            "p": 1.0,
            "allow_autapses": False,
            "allow_multapses": multapses,
        }
        nest.Connect(self.layer, self.layer, conn_spec)
>>>>>>> 4d8d3bf9
        conns = nest.GetConnections()
        conn_pairs = np.array([list(conns.sources()), list(conns.targets())]).T
        num_nonunique_conns = len(conn_pairs) - len(np.unique(conn_pairs, axis=0))
        if multapses:
            self.assertGreater(num_nonunique_conns, 0)
        else:
            self.assertEqual(num_nonunique_conns, 0)

    def _assert_connect_sliced(self, pre, post):
        """Helper function which asserts that connecting with Connect gives the expected number of connections."""
        # Using distance based probability with zero weight to
<<<<<<< HEAD
        # use ConnectLayers on the SLI level.
        p = 1.0 + 0.*nest.spatial.distance
=======
        # use ConnectLayers to connect on the SLI level.
        p = 1.0 + 0.0 * nest.spatial.distance
        conn_spec = {"rule": "pairwise_bernoulli", "p": p}
>>>>>>> 4d8d3bf9
        expected_conns = len(pre) * len(post)

        projection = nest.PairwiseBernoulli(pre, post, p=p)
        nest.Connect(projection)
        conns = nest.GetConnections()
        result = "{} ({}), pre length={}, post length={}".format(len(conns), expected_conns, len(pre), len(post))
        print(result)
        self.assertEqual(len(conns), expected_conns, "pre length={}, post length={}".format(len(pre), len(post)))

    def _reset_and_create_sliced(self, positions):
        """Helper function which resets the kernel and creates a layer and
        a variation of sliced instances of that layer."""
        nest.ResetKernel()
        kwargs = (
            {"positions": positions} if isinstance(positions, nest.spatial.grid) else {"n": 20, "positions": positions}
        )
        layer = nest.Create("iaf_psc_alpha", **kwargs)
        return {"layer": layer, "single": layer[10], "range": layer[8:12], "step": layer[::2]}

    def test_connect_layers_indegree(self):
        """Connecting layers with fixed_indegree."""
<<<<<<< HEAD
        projection = nest.FixedIndegree(self.layer, self.layer, indegree=2, p=1.)
        self._check_connections(projection, 40)

    def test_connect_layers_outdegree(self):
        """Connecting layers with fixed_outdegree."""
        projection = nest.FixedOutdegree(self.layer, self.layer, outdegree=2, p=1.)
        self._check_connections(projection, 40)

    def test_connect_layers_bernoulli(self):
        """Connecting layers with pairwise_bernoulli."""
        projection = nest.PairwiseBernoulli(self.layer, self.layer, p=1., use_on_source=False)
        self._check_connections(projection, 400)

    def test_connect_layers_bernoulli_source(self):
        """Connecting layers with pairwise_bernoulli."""
        projection = nest.PairwiseBernoulli(self.layer, self.layer, p=1., use_on_source=True)
        self._check_connections(projection, 400)

    def test_connect_layers_indegree_mask(self):
        """Connecting layers with fixed_indegree and mask."""
        projection = nest.FixedIndegree(self.layer, self.layer, indegree=1,
                                        mask={'rectangular': {'lower_left': [-5., -5.], 'upper_right': [0.1, 0.1]}})
        self._check_connections(projection, 20)

    def test_connect_layers_indegree_kernel(self):
        """Connecting layers with fixed_indegree and kernel."""
        projection = nest.FixedIndegree(self.layer, self.layer, indegree=1, p=0.5)
        self._check_connections(projection, 20)

    def test_connect_layers_indegree_kernel_mask(self):
        """Connecting layers with fixed_indegree, kernel and mask."""
        projection = nest.FixedIndegree(self.layer, self.layer, indegree=1, p=0.5,
                                        mask={'rectangular': {'lower_left': [-5., -5.], 'upper_right': [0.1, 0.1]}})
        self._check_connections(projection, 20)
=======
        conn_spec = {"rule": "fixed_indegree", "indegree": 2, "p": 1.0}
        self._check_connections(conn_spec, 40)

    def test_connect_layers_outdegree(self):
        """Connecting layers with fixed_outdegree."""
        conn_spec = {"rule": "fixed_outdegree", "outdegree": 2, "p": 1.0}
        self._check_connections(conn_spec, 40)

    def test_connect_layers_bernoulli(self):
        """Connecting layers with pairwise_bernoulli."""
        conn_spec = {"rule": "pairwise_bernoulli", "p": 1.0, "use_on_source": False}
        self._check_connections(conn_spec, 400)

    def test_connect_layers_bernoulli_source(self):
        """Connecting layers with pairwise_bernoulli."""
        conn_spec = {"rule": "pairwise_bernoulli", "p": 1.0, "use_on_source": True}
        self._check_connections(conn_spec, 400)

    def test_connect_layers_indegree_mask(self):
        """Connecting layers with fixed_indegree and mask."""
        conn_spec = {
            "rule": "fixed_indegree",
            "indegree": 1,
            "mask": {"rectangular": {"lower_left": [-5.0, -5.0], "upper_right": [0.1, 0.1]}},
        }
        self._check_connections(conn_spec, 20)

    def test_connect_layers_indegree_kernel(self):
        """Connecting layers with fixed_indegree and kernel."""
        conn_spec = {"rule": "fixed_indegree", "indegree": 1, "p": 0.5}
        self._check_connections(conn_spec, 20)

    def test_connect_layers_indegree_kernel_mask(self):
        """Connecting layers with fixed_indegree, kernel and mask."""
        conn_spec = {
            "rule": "fixed_indegree",
            "indegree": 1,
            "mask": {"rectangular": {"lower_left": [-5.0, -5.0], "upper_right": [0.1, 0.1]}},
            "p": 0.5,
        }
        self._check_connections(conn_spec, 20)
>>>>>>> 4d8d3bf9

    def test_connect_layers_indegree_parameter(self):
        """Connecting layers with fixed_indegree and parameter as indegree."""
        # Parameter will give numbers close to 5. With std=0.1 they should all be rounded to an indegree of exactly 5.
        mean = 5.0
        param = nest.random.normal(mean=mean, std=0.1)
        conn_spec = {"rule": "fixed_indegree", "indegree": param, "p": 1.0, "allow_multapses": True}
        self._check_connections(conn_spec, int(mean) * 20)

    def test_connect_layers_outdegree_parameter(self):
        """Connecting layers with fixed_indegree and parameter as indegree."""
        # Parameter will give numbers close to 5. With std=0.1 they should all be rounded to an outdegree of exactly 5.
        mean = 5.0
        param = nest.random.normal(mean=mean, std=0.1)
        conn_spec = {"rule": "fixed_outdegree", "outdegree": param, "p": 1.0, "allow_multapses": True}
        self._check_connections(conn_spec, int(mean) * 20)

    def test_connect_layers_outdegree_mask(self):
        """Connecting layers with fixed_outdegree and mask"""
<<<<<<< HEAD
        projection = nest.FixedOutdegree(self.layer, self.layer, outdegree=1,
                                         mask={'rectangular': {'lower_left': [-5., -5.], 'upper_right': [0.1, 0.1]}})
        self._check_connections(projection, 20)

    def test_connect_layers_outdegree_kernel(self):
        """Connecting layers with fixed_outdegree and kernel"""
        projection = nest.FixedOutdegree(self.layer, self.layer, outdegree=1, p=0.5)
        self._check_connections(projection, 20)

    def test_connect_layers_outdegree_kernel_mask(self):
        """Connecting layers with fixed_outdegree, kernel and mask"""
        projection = nest.FixedOutdegree(self.layer, self.layer, outdegree=1, p=0.5,
                                         mask={'rectangular': {'lower_left': [-5., -5.], 'upper_right': [0.1, 0.1]}})
        self._check_connections(projection, 20)

    def test_connect_layers_bernoulli_mask(self):
        """Connecting layers with pairwise_bernoulli and mask"""
        projection = nest.PairwiseBernoulli(self.layer, self.layer, p=1.,
                                            mask={'rectangular': {'lower_left': [-5., -5.], 'upper_right': [0.1, 0.1]}})
        self._check_connections(projection, 108)
=======
        conn_spec = {
            "rule": "fixed_outdegree",
            "outdegree": 1,
            "mask": {"rectangular": {"lower_left": [-5.0, -5.0], "upper_right": [0.1, 0.1]}},
        }
        self._check_connections(conn_spec, 20)

    def test_connect_layers_outdegree_kernel(self):
        """Connecting layers with fixed_outdegree and kernel"""
        conn_spec = {"rule": "fixed_outdegree", "outdegree": 1, "p": 0.5}
        self._check_connections(conn_spec, 20)

    def test_connect_layers_outdegree_kernel_mask(self):
        """Connecting layers with fixed_outdegree, kernel and mask"""
        conn_spec = {
            "rule": "fixed_outdegree",
            "outdegree": 1,
            "mask": {"rectangular": {"lower_left": [-5.0, -5.0], "upper_right": [0.1, 0.1]}},
            "p": 0.5,
        }
        self._check_connections(conn_spec, 20)

    def test_connect_layers_bernoulli_mask(self):
        """Connecting layers with pairwise_bernoulli and mask"""
        conn_spec = {
            "rule": "pairwise_bernoulli",
            "p": 1.0,
            "mask": {"rectangular": {"lower_left": [-5.0, -5.0], "upper_right": [0.1, 0.1]}},
        }
        self._check_connections(conn_spec, 108)
>>>>>>> 4d8d3bf9

    @unittest.skipIf(not HAVE_SCIPY, "SciPy package is not available")
    def test_connect_layers_bernoulli_kernel_mask(self):
        """Connecting layers with pairwise_bernoulli, kernel and mask"""
        p = 0.5
<<<<<<< HEAD
        projection = nest.PairwiseBernoulli(self.layer, self.layer, p=p,
                                            mask={'rectangular': {'lower_left': [-5., -5.], 'upper_right': [0.1, 0.1]}})
        self._check_connections_statistical(projection, p, 108)
=======
        conn_spec = {
            "rule": "pairwise_bernoulli",
            "p": p,
            "mask": {"rectangular": {"lower_left": [-5.0, -5.0], "upper_right": [0.1, 0.1]}},
        }
        self._check_connections_statistical(conn_spec, p, 108)
>>>>>>> 4d8d3bf9

    @unittest.skipIf(not HAVE_SCIPY, "SciPy package is not available")
    def test_connect_layers_bernoulli_kernel_mask_source(self):
        """
        Connecting layers with pairwise_bernoulli, kernel and mask on source
        """
        p = 0.5
<<<<<<< HEAD
        projection = nest.PairwiseBernoulli(self.layer, self.layer, p=p, use_on_source=True,
                                            mask={'rectangular': {'lower_left': [-5., -5.], 'upper_right': [0.1, 0.1]}})
        self._check_connections_statistical(projection, p, 108)

    def test_connect_nonlayers_mask(self):
        """Throw when connecting non-layer NodeCollections with mask."""
        neurons = nest.Create('iaf_psc_alpha', 20)
        projection = nest.PairwiseBernoulli(neurons, neurons, p=1.,
                                            mask={'rectangular': {'lower_left': [-5., -5.], 'upper_right': [0.1, 0.1]}})
=======
        conn_spec = {
            "rule": "pairwise_bernoulli",
            "p": p,
            "mask": {"rectangular": {"lower_left": [-5.0, -5.0], "upper_right": [0.1, 0.1]}},
            "use_on_source": True,
        }
        self._check_connections_statistical(conn_spec, p, 108)

    def test_connect_nonlayers_mask(self):
        """Throw when connecting non-layer NodeCollections with mask."""
        neurons = nest.Create("iaf_psc_alpha", 20)
        conn_spec = {
            "rule": "pairwise_bernoulli",
            "p": 1.0,
            "mask": {"rectangular": {"lower_left": [-5.0, -5.0], "upper_right": [0.1, 0.1]}},
        }
>>>>>>> 4d8d3bf9
        with self.assertRaises(TypeError):
            nest.Connect(projection)
            nest.BuildNetwork()

    def test_connect_nonlayers_kernel(self):
        """Throw when connecting non-layer NodeCollections with kernel."""
<<<<<<< HEAD
        neurons = nest.Create('iaf_psc_alpha', 20)
        projection = nest.FixedOutdegree(neurons, neurons, p=1., outdegree=1)
=======
        neurons = nest.Create("iaf_psc_alpha", 20)
        conn_spec = {
            "rule": "fixed_outdegree",
            "outdegree": 1,
            "p": 1.0,
        }
>>>>>>> 4d8d3bf9
        with self.assertRaises(TypeError):
            nest.Connect(projection)
            nest.BuildNetwork()

    def test_connect_kernel_mask_wrong_rule(self):
        """Throw when connecting with mask or kernel and wrong rule."""
<<<<<<< HEAD
        projection_kernel = nest.AllToAll(self.layer, self.layer, p=0.5)
        projection_mask = nest.AllToAll(self.layer, self.layer,
                                        mask={'rectangular': {'lower_left': [-5., -5.], 'upper_right': [0.1, 0.1]}})
        for projection in [projection_kernel, projection_mask]:
=======
        conn_spec_kernel = {"rule": "all_to_all", "p": 0.5}
        conn_spec_mask = {
            "rule": "all_to_all",
            "mask": {"rectangular": {"lower_left": [-5.0, -5.0], "upper_right": [0.1, 0.1]}},
        }
        for conn_spec in [conn_spec_kernel, conn_spec_mask]:
>>>>>>> 4d8d3bf9
            with self.assertRaises(nest.kernel.NESTError):
                nest.Connect(projection)
                nest.BuildNetwork()

    def test_connect_oversized_mask(self):
        """Connecting with specified oversized mask possible."""
<<<<<<< HEAD
        free_layer = nest.Create('iaf_psc_alpha', positions=nest.spatial.free(
            [[0., 0.]], edge_wrap=True, extent=[1., 1.]))
        projection = nest.PairwiseBernoulli(free_layer, free_layer, p=1.0, mask={'circular': {'radius': 2.}})

=======
        free_layer = nest.Create(
            "iaf_psc_alpha", positions=nest.spatial.free([[0.0, 0.0]], edge_wrap=True, extent=[1.0, 1.0])
        )
        conn_spec = {"rule": "pairwise_bernoulli", "p": 1.0, "mask": {"circular": {"radius": 2.0}}}
>>>>>>> 4d8d3bf9
        with self.assertRaises(nest.kernel.NESTError):
            nest.Connect(projection)
            nest.BuildNetwork()
        self.assertEqual(nest.num_connections, 0)
<<<<<<< HEAD

        nest.reset_projection_collection()
        projection.conn_spec['allow_oversized_mask'] = True
        nest.Connect(projection)
        nest.BuildNetwork()
=======
        conn_spec["allow_oversized_mask"] = True
        nest.Connect(free_layer, free_layer, conn_spec)
>>>>>>> 4d8d3bf9
        self.assertEqual(nest.num_connections, 1)

    def test_connect_layers_weights(self):
        """Connecting layers with specified weights"""
<<<<<<< HEAD
        projection = nest.PairwiseBernoulli(self.layer, self.layer, p=1.0,
                                            syn_spec=nest.synapsemodels.static(weight=nest.random.uniform(min=0.5)))
        nest.Connect(projection)
=======
        conn_spec = {
            "rule": "pairwise_bernoulli",
            "p": 1.0,
        }
        syn_spec = {"weight": nest.random.uniform(min=0.5)}
        nest.Connect(self.layer, self.layer, conn_spec, syn_spec)
>>>>>>> 4d8d3bf9
        conns = nest.GetConnections()
        conn_weights = np.array(conns.get("weight"))
        self.assertTrue(len(np.unique(conn_weights)) > 1)
        self.assertTrue((conn_weights >= 0.5).all())
        self.assertTrue((conn_weights <= 1.0).all())

    def test_connect_layers_delays(self):
        """Connecting layers with specified delays"""
<<<<<<< HEAD
        projection = nest.PairwiseBernoulli(self.layer, self.layer, p=1.0,
                                            syn_spec=nest.synapsemodels.static(delay=nest.random.uniform(min=0.5)))
        nest.Connect(projection)
=======
        conn_spec = {
            "rule": "pairwise_bernoulli",
            "p": 1.0,
        }
        syn_spec = {"delay": nest.random.uniform(min=0.5)}
        nest.Connect(self.layer, self.layer, conn_spec, syn_spec)
>>>>>>> 4d8d3bf9
        conns = nest.GetConnections()
        conn_delays = np.array(conns.get("delay"))
        self.assertTrue(len(np.unique(conn_delays)) > 1)
        self.assertTrue((conn_delays >= 0.5).all())
        self.assertTrue((conn_delays <= 1.0).all())

    def test_connect_layers_autapses_possible(self):
        """Connecting layers with autapses possible"""
        self._assert_connect_layers_autapses(True, 20)

    def test_connect_layers_autapses_impossible(self):
        """Connecting layers with autapses impossible"""
        self._assert_connect_layers_autapses(False, 0)

    def test_connect_layers_multapses_possible(self):
        """Connecting layers with multapses possible"""
        self._assert_connect_layers_multapses(True)

    def test_connect_layers_multapses_impossible(self):
        """Connecting layers with multapses impossible"""
        self._assert_connect_layers_multapses(False)

    def test_connect_sliced_grid_layer(self):
        """Connecting with sliced grid layer"""
        positions = nest.spatial.grid([4, 5], extent=[10.0, 10.0])
        for sliced in ["single", "range", "step"]:
            layers = self._reset_and_create_sliced(positions)
            layer = layers["layer"]
            sliced_pre = layers[sliced]
            self._assert_connect_sliced(sliced_pre, layer)
        for sliced in ["single", "range", "step"]:
            layers = self._reset_and_create_sliced(positions)
            layer = layers["layer"]
            sliced_post = layers[sliced]
            self._assert_connect_sliced(layer, sliced_post)

    def test_connect_sliced_free_layer(self):
        """Connecting with sliced free layer"""
        positions = nest.spatial.free(nest.random.uniform(), extent=[10.0, 10.0])
        for sliced in ["single", "range", "step"]:
            layers = self._reset_and_create_sliced(positions)
            layer = layers["layer"]
            sliced_pre = layers[sliced]
            self._assert_connect_sliced(sliced_pre, layer)
        for sliced in ["single", "range", "step"]:
            layers = self._reset_and_create_sliced(positions)
            layer = layers["layer"]
            sliced_post = layers[sliced]
            self._assert_connect_sliced(layer, sliced_post)

    def test_connect_synapse_label(self):
        indegree = 10
<<<<<<< HEAD
        syn_label = 123
        projection = nest.FixedIndegree(self.layer, self.layer, indegree=indegree, p=1.0,
                                        mask={'rectangular': {'lower_left': [-5., -5.], 'upper_right': [0., 0.]}},
                                        syn_spec=nest.synapsemodels.stdp_lbl(synapse_label=syn_label))
=======
        conn_spec = {
            "rule": "fixed_indegree",
            "indegree": indegree,
            "p": 1.0,
            "mask": {"rectangular": {"lower_left": [-5.0, -5.0], "upper_right": [0.0, 0.0]}},
        }
        syn_label = 123
        syn_spec = {"synapse_model": "stdp_synapse_lbl", "synapse_label": syn_label}
>>>>>>> 4d8d3bf9

        nest.Connect(projection)
        conns = nest.GetConnections()
        self.assertEqual(conns.get("synapse_label"), [syn_label] * len(self.layer) * indegree)

    def test_connect_receptor_type(self):
        receptor_type = 7
        multisyn_layer = nest.Create(
            "iaf_psc_exp_multisynapse",
            params={"tau_syn": [0.1 + i for i in range(receptor_type)]},
            positions=nest.spatial.grid(self.dim, extent=self.extent),
        )
        indegree = 10
<<<<<<< HEAD

        projection = nest.FixedIndegree(multisyn_layer, multisyn_layer, indegree=indegree, p=1.0,
                                        mask={'rectangular': {'lower_left': [-5., -5.], 'upper_right': [0., 0.]}},
                                        syn_spec=nest.synapsemodels.static(receptor_type=receptor_type))

        nest.Connect(projection)
=======
        conn_spec = {
            "rule": "fixed_indegree",
            "indegree": indegree,
            "p": 1.0,
            "mask": {"rectangular": {"lower_left": [-5.0, -5.0], "upper_right": [0.0, 0.0]}},
        }
        syn_spec = {"receptor_type": receptor_type}

        nest.Connect(multisyn_layer, multisyn_layer, conn_spec, syn_spec)
        conns = nest.GetConnections()
        self.assertEqual(conns.get("receptor"), [receptor_type] * len(multisyn_layer) * indegree)

    def test_connect_integer_param(self):
        # weight and delay are intentionally integers for this test.
        weight = 2
        delay = 2
        multisyn_layer = nest.Create("iaf_psc_exp", positions=nest.spatial.grid(self.dim, extent=self.extent))
        indegree = 10
        # Combination of fixed_indegree and connection probability (kernel) to trigger ConnectLayers.
        conn_spec = {"rule": "fixed_indegree", "indegree": indegree, "p": 1.0}
        syn_spec = {"weight": weight, "delay": delay}

        nest.Connect(multisyn_layer, multisyn_layer, conn_spec, syn_spec)
>>>>>>> 4d8d3bf9
        conns = nest.GetConnections()
        self.assertEqual(conns.weight, [weight] * len(multisyn_layer) * indegree)
        self.assertEqual(conns.delay, [delay] * len(multisyn_layer) * indegree)


def suite():
    suite = unittest.makeSuite(ConnectLayersTestCase, "test")
    return suite


if __name__ == "__main__":
    runner = unittest.TextTestRunner(verbosity=2)
    runner.run(suite())<|MERGE_RESOLUTION|>--- conflicted
+++ resolved
@@ -58,10 +58,6 @@
         against a bernoulli distribution using a Kolmogorov-Smirnov test. This is done ks_N times, to get statistical
         values. The mean of the KS tests is then compared to the limits. If either of the values are below the specified
         limits, the test fails."""
-<<<<<<< HEAD
-=======
-        self.assertEqual(conn_spec["rule"], "pairwise_bernoulli")
->>>>>>> 4d8d3bf9
         N = 100  # Number of samples per KS test
         ks_N = 5  # Number of KS tests to perform.
         p_val_lim = 0.1  # Limit for the p value of the KS test
@@ -91,17 +87,8 @@
     def _assert_connect_layers_autapses(self, autapses, expected_num_autapses):
         """Helper function which asserts that connecting with or without allowing autapses gives
         the expected number of autapses."""
-<<<<<<< HEAD
         projection = nest.PairwiseBernoulli(self.layer, self.layer, p=1.0, allow_autapses=autapses)
         nest.Connect(projection)
-=======
-        conn_spec = {
-            "rule": "pairwise_bernoulli",
-            "p": 1.0,
-            "allow_autapses": autapses,
-        }
-        nest.Connect(self.layer, self.layer, conn_spec)
->>>>>>> 4d8d3bf9
         conns = nest.GetConnections()
         n_autapses = 0
         for s, t in zip(conns.sources(), conns.targets()):
@@ -112,20 +99,10 @@
     def _assert_connect_layers_multapses(self, multapses):
         """Helper function which asserts that connecting with or without allowing multapses
         gives the expected number of multapses."""
-<<<<<<< HEAD
-        projection = nest.FixedIndegree(self.layer, self.layer, indegree=10,
-                                        allow_autapses=False, allow_multapses=multapses)
-        nest.Connect(projection)
-=======
-        conn_spec = {
-            "rule": "fixed_indegree",
-            "indegree": 10,
-            "p": 1.0,
-            "allow_autapses": False,
-            "allow_multapses": multapses,
-        }
-        nest.Connect(self.layer, self.layer, conn_spec)
->>>>>>> 4d8d3bf9
+        projection = nest.FixedIndegree(
+            self.layer, self.layer, indegree=10, allow_autapses=False, allow_multapses=multapses
+        )
+        nest.Connect(projection)
         conns = nest.GetConnections()
         conn_pairs = np.array([list(conns.sources()), list(conns.targets())]).T
         num_nonunique_conns = len(conn_pairs) - len(np.unique(conn_pairs, axis=0))
@@ -137,14 +114,8 @@
     def _assert_connect_sliced(self, pre, post):
         """Helper function which asserts that connecting with Connect gives the expected number of connections."""
         # Using distance based probability with zero weight to
-<<<<<<< HEAD
         # use ConnectLayers on the SLI level.
-        p = 1.0 + 0.*nest.spatial.distance
-=======
-        # use ConnectLayers to connect on the SLI level.
         p = 1.0 + 0.0 * nest.spatial.distance
-        conn_spec = {"rule": "pairwise_bernoulli", "p": p}
->>>>>>> 4d8d3bf9
         expected_conns = len(pre) * len(post)
 
         projection = nest.PairwiseBernoulli(pre, post, p=p)
@@ -166,29 +137,32 @@
 
     def test_connect_layers_indegree(self):
         """Connecting layers with fixed_indegree."""
-<<<<<<< HEAD
-        projection = nest.FixedIndegree(self.layer, self.layer, indegree=2, p=1.)
+        projection = nest.FixedIndegree(self.layer, self.layer, indegree=2, p=1.0)
         self._check_connections(projection, 40)
 
     def test_connect_layers_outdegree(self):
         """Connecting layers with fixed_outdegree."""
-        projection = nest.FixedOutdegree(self.layer, self.layer, outdegree=2, p=1.)
+        projection = nest.FixedOutdegree(self.layer, self.layer, outdegree=2, p=1.0)
         self._check_connections(projection, 40)
 
     def test_connect_layers_bernoulli(self):
         """Connecting layers with pairwise_bernoulli."""
-        projection = nest.PairwiseBernoulli(self.layer, self.layer, p=1., use_on_source=False)
+        projection = nest.PairwiseBernoulli(self.layer, self.layer, p=1.0, use_on_source=False)
         self._check_connections(projection, 400)
 
     def test_connect_layers_bernoulli_source(self):
         """Connecting layers with pairwise_bernoulli."""
-        projection = nest.PairwiseBernoulli(self.layer, self.layer, p=1., use_on_source=True)
+        projection = nest.PairwiseBernoulli(self.layer, self.layer, p=1.0, use_on_source=True)
         self._check_connections(projection, 400)
 
     def test_connect_layers_indegree_mask(self):
         """Connecting layers with fixed_indegree and mask."""
-        projection = nest.FixedIndegree(self.layer, self.layer, indegree=1,
-                                        mask={'rectangular': {'lower_left': [-5., -5.], 'upper_right': [0.1, 0.1]}})
+        projection = nest.FixedIndegree(
+            self.layer,
+            self.layer,
+            indegree=1,
+            mask={"rectangular": {"lower_left": [-5.0, -5.0], "upper_right": [0.1, 0.1]}},
+        )
         self._check_connections(projection, 20)
 
     def test_connect_layers_indegree_kernel(self):
@@ -198,52 +172,14 @@
 
     def test_connect_layers_indegree_kernel_mask(self):
         """Connecting layers with fixed_indegree, kernel and mask."""
-        projection = nest.FixedIndegree(self.layer, self.layer, indegree=1, p=0.5,
-                                        mask={'rectangular': {'lower_left': [-5., -5.], 'upper_right': [0.1, 0.1]}})
-        self._check_connections(projection, 20)
-=======
-        conn_spec = {"rule": "fixed_indegree", "indegree": 2, "p": 1.0}
-        self._check_connections(conn_spec, 40)
-
-    def test_connect_layers_outdegree(self):
-        """Connecting layers with fixed_outdegree."""
-        conn_spec = {"rule": "fixed_outdegree", "outdegree": 2, "p": 1.0}
-        self._check_connections(conn_spec, 40)
-
-    def test_connect_layers_bernoulli(self):
-        """Connecting layers with pairwise_bernoulli."""
-        conn_spec = {"rule": "pairwise_bernoulli", "p": 1.0, "use_on_source": False}
-        self._check_connections(conn_spec, 400)
-
-    def test_connect_layers_bernoulli_source(self):
-        """Connecting layers with pairwise_bernoulli."""
-        conn_spec = {"rule": "pairwise_bernoulli", "p": 1.0, "use_on_source": True}
-        self._check_connections(conn_spec, 400)
-
-    def test_connect_layers_indegree_mask(self):
-        """Connecting layers with fixed_indegree and mask."""
-        conn_spec = {
-            "rule": "fixed_indegree",
-            "indegree": 1,
-            "mask": {"rectangular": {"lower_left": [-5.0, -5.0], "upper_right": [0.1, 0.1]}},
-        }
-        self._check_connections(conn_spec, 20)
-
-    def test_connect_layers_indegree_kernel(self):
-        """Connecting layers with fixed_indegree and kernel."""
-        conn_spec = {"rule": "fixed_indegree", "indegree": 1, "p": 0.5}
-        self._check_connections(conn_spec, 20)
-
-    def test_connect_layers_indegree_kernel_mask(self):
-        """Connecting layers with fixed_indegree, kernel and mask."""
-        conn_spec = {
-            "rule": "fixed_indegree",
-            "indegree": 1,
-            "mask": {"rectangular": {"lower_left": [-5.0, -5.0], "upper_right": [0.1, 0.1]}},
-            "p": 0.5,
-        }
-        self._check_connections(conn_spec, 20)
->>>>>>> 4d8d3bf9
+        projection = nest.FixedIndegree(
+            self.layer,
+            self.layer,
+            indegree=1,
+            p=0.5,
+            mask={"rectangular": {"lower_left": [-5.0, -5.0], "upper_right": [0.1, 0.1]}},
+        )
+        self._check_connections(projection, 20)
 
     def test_connect_layers_indegree_parameter(self):
         """Connecting layers with fixed_indegree and parameter as indegree."""
@@ -263,9 +199,12 @@
 
     def test_connect_layers_outdegree_mask(self):
         """Connecting layers with fixed_outdegree and mask"""
-<<<<<<< HEAD
-        projection = nest.FixedOutdegree(self.layer, self.layer, outdegree=1,
-                                         mask={'rectangular': {'lower_left': [-5., -5.], 'upper_right': [0.1, 0.1]}})
+        projection = nest.FixedOutdegree(
+            self.layer,
+            self.layer,
+            outdegree=1,
+            mask={"rectangular": {"lower_left": [-5.0, -5.0], "upper_right": [0.1, 0.1]}},
+        )
         self._check_connections(projection, 20)
 
     def test_connect_layers_outdegree_kernel(self):
@@ -275,64 +214,30 @@
 
     def test_connect_layers_outdegree_kernel_mask(self):
         """Connecting layers with fixed_outdegree, kernel and mask"""
-        projection = nest.FixedOutdegree(self.layer, self.layer, outdegree=1, p=0.5,
-                                         mask={'rectangular': {'lower_left': [-5., -5.], 'upper_right': [0.1, 0.1]}})
+        projection = nest.FixedOutdegree(
+            self.layer,
+            self.layer,
+            outdegree=1,
+            p=0.5,
+            mask={"rectangular": {"lower_left": [-5.0, -5.0], "upper_right": [0.1, 0.1]}},
+        )
         self._check_connections(projection, 20)
 
     def test_connect_layers_bernoulli_mask(self):
         """Connecting layers with pairwise_bernoulli and mask"""
-        projection = nest.PairwiseBernoulli(self.layer, self.layer, p=1.,
-                                            mask={'rectangular': {'lower_left': [-5., -5.], 'upper_right': [0.1, 0.1]}})
+        projection = nest.PairwiseBernoulli(
+            self.layer, self.layer, p=1.0, mask={"rectangular": {"lower_left": [-5.0, -5.0], "upper_right": [0.1, 0.1]}}
+        )
         self._check_connections(projection, 108)
-=======
-        conn_spec = {
-            "rule": "fixed_outdegree",
-            "outdegree": 1,
-            "mask": {"rectangular": {"lower_left": [-5.0, -5.0], "upper_right": [0.1, 0.1]}},
-        }
-        self._check_connections(conn_spec, 20)
-
-    def test_connect_layers_outdegree_kernel(self):
-        """Connecting layers with fixed_outdegree and kernel"""
-        conn_spec = {"rule": "fixed_outdegree", "outdegree": 1, "p": 0.5}
-        self._check_connections(conn_spec, 20)
-
-    def test_connect_layers_outdegree_kernel_mask(self):
-        """Connecting layers with fixed_outdegree, kernel and mask"""
-        conn_spec = {
-            "rule": "fixed_outdegree",
-            "outdegree": 1,
-            "mask": {"rectangular": {"lower_left": [-5.0, -5.0], "upper_right": [0.1, 0.1]}},
-            "p": 0.5,
-        }
-        self._check_connections(conn_spec, 20)
-
-    def test_connect_layers_bernoulli_mask(self):
-        """Connecting layers with pairwise_bernoulli and mask"""
-        conn_spec = {
-            "rule": "pairwise_bernoulli",
-            "p": 1.0,
-            "mask": {"rectangular": {"lower_left": [-5.0, -5.0], "upper_right": [0.1, 0.1]}},
-        }
-        self._check_connections(conn_spec, 108)
->>>>>>> 4d8d3bf9
 
     @unittest.skipIf(not HAVE_SCIPY, "SciPy package is not available")
     def test_connect_layers_bernoulli_kernel_mask(self):
         """Connecting layers with pairwise_bernoulli, kernel and mask"""
         p = 0.5
-<<<<<<< HEAD
-        projection = nest.PairwiseBernoulli(self.layer, self.layer, p=p,
-                                            mask={'rectangular': {'lower_left': [-5., -5.], 'upper_right': [0.1, 0.1]}})
+        projection = nest.PairwiseBernoulli(
+            self.layer, self.layer, p=p, mask={"rectangular": {"lower_left": [-5.0, -5.0], "upper_right": [0.1, 0.1]}}
+        )
         self._check_connections_statistical(projection, p, 108)
-=======
-        conn_spec = {
-            "rule": "pairwise_bernoulli",
-            "p": p,
-            "mask": {"rectangular": {"lower_left": [-5.0, -5.0], "upper_right": [0.1, 0.1]}},
-        }
-        self._check_connections_statistical(conn_spec, p, 108)
->>>>>>> 4d8d3bf9
 
     @unittest.skipIf(not HAVE_SCIPY, "SciPy package is not available")
     def test_connect_layers_bernoulli_kernel_mask_source(self):
@@ -340,117 +245,68 @@
         Connecting layers with pairwise_bernoulli, kernel and mask on source
         """
         p = 0.5
-<<<<<<< HEAD
-        projection = nest.PairwiseBernoulli(self.layer, self.layer, p=p, use_on_source=True,
-                                            mask={'rectangular': {'lower_left': [-5., -5.], 'upper_right': [0.1, 0.1]}})
+        projection = nest.PairwiseBernoulli(
+            self.layer,
+            self.layer,
+            p=p,
+            use_on_source=True,
+            mask={"rectangular": {"lower_left": [-5.0, -5.0], "upper_right": [0.1, 0.1]}},
+        )
         self._check_connections_statistical(projection, p, 108)
-
-    def test_connect_nonlayers_mask(self):
-        """Throw when connecting non-layer NodeCollections with mask."""
-        neurons = nest.Create('iaf_psc_alpha', 20)
-        projection = nest.PairwiseBernoulli(neurons, neurons, p=1.,
-                                            mask={'rectangular': {'lower_left': [-5., -5.], 'upper_right': [0.1, 0.1]}})
-=======
-        conn_spec = {
-            "rule": "pairwise_bernoulli",
-            "p": p,
-            "mask": {"rectangular": {"lower_left": [-5.0, -5.0], "upper_right": [0.1, 0.1]}},
-            "use_on_source": True,
-        }
-        self._check_connections_statistical(conn_spec, p, 108)
 
     def test_connect_nonlayers_mask(self):
         """Throw when connecting non-layer NodeCollections with mask."""
         neurons = nest.Create("iaf_psc_alpha", 20)
-        conn_spec = {
-            "rule": "pairwise_bernoulli",
-            "p": 1.0,
-            "mask": {"rectangular": {"lower_left": [-5.0, -5.0], "upper_right": [0.1, 0.1]}},
-        }
->>>>>>> 4d8d3bf9
+        projection = nest.PairwiseBernoulli(
+            neurons, neurons, p=1.0, mask={"rectangular": {"lower_left": [-5.0, -5.0], "upper_right": [0.1, 0.1]}}
+        )
         with self.assertRaises(TypeError):
             nest.Connect(projection)
             nest.BuildNetwork()
 
     def test_connect_nonlayers_kernel(self):
         """Throw when connecting non-layer NodeCollections with kernel."""
-<<<<<<< HEAD
-        neurons = nest.Create('iaf_psc_alpha', 20)
-        projection = nest.FixedOutdegree(neurons, neurons, p=1., outdegree=1)
-=======
         neurons = nest.Create("iaf_psc_alpha", 20)
-        conn_spec = {
-            "rule": "fixed_outdegree",
-            "outdegree": 1,
-            "p": 1.0,
-        }
->>>>>>> 4d8d3bf9
+        projection = nest.FixedOutdegree(neurons, neurons, p=1.0, outdegree=1)
         with self.assertRaises(TypeError):
             nest.Connect(projection)
             nest.BuildNetwork()
 
     def test_connect_kernel_mask_wrong_rule(self):
         """Throw when connecting with mask or kernel and wrong rule."""
-<<<<<<< HEAD
         projection_kernel = nest.AllToAll(self.layer, self.layer, p=0.5)
-        projection_mask = nest.AllToAll(self.layer, self.layer,
-                                        mask={'rectangular': {'lower_left': [-5., -5.], 'upper_right': [0.1, 0.1]}})
+        projection_mask = nest.AllToAll(
+            self.layer, self.layer, mask={"rectangular": {"lower_left": [-5.0, -5.0], "upper_right": [0.1, 0.1]}}
+        )
         for projection in [projection_kernel, projection_mask]:
-=======
-        conn_spec_kernel = {"rule": "all_to_all", "p": 0.5}
-        conn_spec_mask = {
-            "rule": "all_to_all",
-            "mask": {"rectangular": {"lower_left": [-5.0, -5.0], "upper_right": [0.1, 0.1]}},
-        }
-        for conn_spec in [conn_spec_kernel, conn_spec_mask]:
->>>>>>> 4d8d3bf9
             with self.assertRaises(nest.kernel.NESTError):
                 nest.Connect(projection)
                 nest.BuildNetwork()
 
     def test_connect_oversized_mask(self):
         """Connecting with specified oversized mask possible."""
-<<<<<<< HEAD
-        free_layer = nest.Create('iaf_psc_alpha', positions=nest.spatial.free(
-            [[0., 0.]], edge_wrap=True, extent=[1., 1.]))
-        projection = nest.PairwiseBernoulli(free_layer, free_layer, p=1.0, mask={'circular': {'radius': 2.}})
-
-=======
         free_layer = nest.Create(
             "iaf_psc_alpha", positions=nest.spatial.free([[0.0, 0.0]], edge_wrap=True, extent=[1.0, 1.0])
         )
-        conn_spec = {"rule": "pairwise_bernoulli", "p": 1.0, "mask": {"circular": {"radius": 2.0}}}
->>>>>>> 4d8d3bf9
+        projection = nest.PairwiseBernoulli(free_layer, free_layer, p=1.0, mask={"circular": {"radius": 2.0}})
+
         with self.assertRaises(nest.kernel.NESTError):
             nest.Connect(projection)
             nest.BuildNetwork()
         self.assertEqual(nest.num_connections, 0)
-<<<<<<< HEAD
 
         nest.reset_projection_collection()
-        projection.conn_spec['allow_oversized_mask'] = True
+        projection.conn_spec["allow_oversized_mask"] = True
         nest.Connect(projection)
         nest.BuildNetwork()
-=======
-        conn_spec["allow_oversized_mask"] = True
-        nest.Connect(free_layer, free_layer, conn_spec)
->>>>>>> 4d8d3bf9
         self.assertEqual(nest.num_connections, 1)
 
     def test_connect_layers_weights(self):
         """Connecting layers with specified weights"""
-<<<<<<< HEAD
-        projection = nest.PairwiseBernoulli(self.layer, self.layer, p=1.0,
-                                            syn_spec=nest.synapsemodels.static(weight=nest.random.uniform(min=0.5)))
-        nest.Connect(projection)
-=======
-        conn_spec = {
-            "rule": "pairwise_bernoulli",
-            "p": 1.0,
-        }
-        syn_spec = {"weight": nest.random.uniform(min=0.5)}
-        nest.Connect(self.layer, self.layer, conn_spec, syn_spec)
->>>>>>> 4d8d3bf9
+        projection = nest.PairwiseBernoulli(
+            self.layer, self.layer, p=1.0, syn_spec=nest.synapsemodels.static(weight=nest.random.uniform(min=0.5))
+        )
+        nest.Connect(projection)
         conns = nest.GetConnections()
         conn_weights = np.array(conns.get("weight"))
         self.assertTrue(len(np.unique(conn_weights)) > 1)
@@ -459,18 +315,10 @@
 
     def test_connect_layers_delays(self):
         """Connecting layers with specified delays"""
-<<<<<<< HEAD
-        projection = nest.PairwiseBernoulli(self.layer, self.layer, p=1.0,
-                                            syn_spec=nest.synapsemodels.static(delay=nest.random.uniform(min=0.5)))
-        nest.Connect(projection)
-=======
-        conn_spec = {
-            "rule": "pairwise_bernoulli",
-            "p": 1.0,
-        }
-        syn_spec = {"delay": nest.random.uniform(min=0.5)}
-        nest.Connect(self.layer, self.layer, conn_spec, syn_spec)
->>>>>>> 4d8d3bf9
+        projection = nest.PairwiseBernoulli(
+            self.layer, self.layer, p=1.0, syn_spec=nest.synapsemodels.static(delay=nest.random.uniform(min=0.5))
+        )
+        nest.Connect(projection)
         conns = nest.GetConnections()
         conn_delays = np.array(conns.get("delay"))
         self.assertTrue(len(np.unique(conn_delays)) > 1)
@@ -523,21 +371,15 @@
 
     def test_connect_synapse_label(self):
         indegree = 10
-<<<<<<< HEAD
         syn_label = 123
-        projection = nest.FixedIndegree(self.layer, self.layer, indegree=indegree, p=1.0,
-                                        mask={'rectangular': {'lower_left': [-5., -5.], 'upper_right': [0., 0.]}},
-                                        syn_spec=nest.synapsemodels.stdp_lbl(synapse_label=syn_label))
-=======
-        conn_spec = {
-            "rule": "fixed_indegree",
-            "indegree": indegree,
-            "p": 1.0,
-            "mask": {"rectangular": {"lower_left": [-5.0, -5.0], "upper_right": [0.0, 0.0]}},
-        }
-        syn_label = 123
-        syn_spec = {"synapse_model": "stdp_synapse_lbl", "synapse_label": syn_label}
->>>>>>> 4d8d3bf9
+        projection = nest.FixedIndegree(
+            self.layer,
+            self.layer,
+            indegree=indegree,
+            p=1.0,
+            mask={"rectangular": {"lower_left": [-5.0, -5.0], "upper_right": [0.0, 0.0]}},
+            syn_spec=nest.synapsemodels.stdp_lbl(synapse_label=syn_label),
+        )
 
         nest.Connect(projection)
         conns = nest.GetConnections()
@@ -551,23 +393,17 @@
             positions=nest.spatial.grid(self.dim, extent=self.extent),
         )
         indegree = 10
-<<<<<<< HEAD
-
-        projection = nest.FixedIndegree(multisyn_layer, multisyn_layer, indegree=indegree, p=1.0,
-                                        mask={'rectangular': {'lower_left': [-5., -5.], 'upper_right': [0., 0.]}},
-                                        syn_spec=nest.synapsemodels.static(receptor_type=receptor_type))
-
-        nest.Connect(projection)
-=======
-        conn_spec = {
-            "rule": "fixed_indegree",
-            "indegree": indegree,
-            "p": 1.0,
-            "mask": {"rectangular": {"lower_left": [-5.0, -5.0], "upper_right": [0.0, 0.0]}},
-        }
-        syn_spec = {"receptor_type": receptor_type}
-
-        nest.Connect(multisyn_layer, multisyn_layer, conn_spec, syn_spec)
+
+        projection = nest.FixedIndegree(
+            multisyn_layer,
+            multisyn_layer,
+            indegree=indegree,
+            p=1.0,
+            mask={"rectangular": {"lower_left": [-5.0, -5.0], "upper_right": [0.0, 0.0]}},
+            syn_spec=nest.synapsemodels.static(receptor_type=receptor_type),
+        )
+
+        nest.Connect(projection)
         conns = nest.GetConnections()
         self.assertEqual(conns.get("receptor"), [receptor_type] * len(multisyn_layer) * indegree)
 
@@ -582,7 +418,6 @@
         syn_spec = {"weight": weight, "delay": delay}
 
         nest.Connect(multisyn_layer, multisyn_layer, conn_spec, syn_spec)
->>>>>>> 4d8d3bf9
         conns = nest.GetConnections()
         self.assertEqual(conns.weight, [weight] * len(multisyn_layer) * indegree)
         self.assertEqual(conns.delay, [delay] * len(multisyn_layer) * indegree)
