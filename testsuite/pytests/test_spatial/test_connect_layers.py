--- conflicted
+++ resolved
@@ -70,15 +70,9 @@
             n_conns = np.zeros(N)
             ref = np.zeros(N)
             for i in range(N):
-<<<<<<< HEAD
                 nest.Connect(projection)
                 nest.BuildNetwork()
-                num_connections = nest.GetKernelStatus('num_connections')
-                n_conns[i] = num_connections - np.sum(n_conns)
-=======
-                nest.Connect(self.layer, self.layer, conn_spec)
                 n_conns[i] = nest.num_connections - np.sum(n_conns)
->>>>>>> 98b2fb4d
                 ref[i] = np.sum(scipy.stats.bernoulli.rvs(p, size=num_pairs))
             ks_stats[ks_i], p_vals[ks_i] = scipy.stats.ks_2samp(n_conns, ref)
             print(f'ks_stat={ks_stats[ks_i]}, p_val={p_vals[ks_i]}')
@@ -252,23 +246,15 @@
         projection = nest.PairwiseBernoulli(free_layer, free_layer, p=1.0, mask={'circular': {'radius': 2.}})
 
         with self.assertRaises(nest.kernel.NESTError):
-<<<<<<< HEAD
             nest.Connect(projection)
             nest.BuildNetwork()
-        self.assertEqual(nest.GetKernelStatus('num_connections'), 0)
+        self.assertEqual(nest.num_connections, 0)
 
         nest.reset_projection_collection()
         projection.conn_spec['allow_oversized_mask'] = True
         nest.Connect(projection)
         nest.BuildNetwork()
-        self.assertEqual(nest.GetKernelStatus('num_connections'), 1)
-=======
-            nest.Connect(free_layer, free_layer, conn_spec)
-        self.assertEqual(nest.num_connections, 0)
-        conn_spec['allow_oversized_mask'] = True
-        nest.Connect(free_layer, free_layer, conn_spec)
-        self.assertEqual(nest.num_connections, 1)
->>>>>>> 98b2fb4d
+        self.assertEqual(num_connections, 1)
 
     def test_connect_layers_weights(self):
         """Connecting layers with specified weights"""
