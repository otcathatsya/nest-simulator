--- conflicted
+++ resolved
@@ -295,11 +295,6 @@
     def test_GetTargetNodes(self):
         """Interface check for finding targets."""
 
-<<<<<<< HEAD
-=======
-        cdict = {"rule": "pairwise_bernoulli", "p": 1.0, "mask": {"grid": {"shape": [2, 2]}}}
-        sdict = {"synapse_model": "stdp_synapse"}
->>>>>>> 4d8d3bf9
         nest.ResetKernel()
         nest.use_compressed_spikes = False
 
@@ -308,8 +303,9 @@
         )
 
         # connect layer -> layer
-        projection = nest.PairwiseBernoulli(layer, layer, p=1., mask={'grid': {'shape': [2, 2]}},
-                                            syn_spec=nest.synapsemodels.stdp())
+        projection = nest.PairwiseBernoulli(
+            layer, layer, p=1.0, mask={"grid": {"shape": [2, 2]}}, syn_spec=nest.synapsemodels.stdp()
+        )
         nest.Connect(projection)
         nest.BuildNetwork()
 
@@ -388,28 +384,15 @@
     def test_GetTargetPositions(self):
         """Test that GetTargetPosition works as expected"""
 
-<<<<<<< HEAD
         # For co-dependent properties, we use `set()` instead of kernel attributes
         nest.set(use_compressed_spikes=False, sort_connections_by_source=False)
 
-        layer = nest.Create('iaf_psc_alpha',
-                            positions=nest.spatial.grid(shape=[1, 1],
-                                                        extent=(1., 1.),
-                                                        edge_wrap=False))
-        projection = nest.PairwiseBernoulli(layer, layer, p=1., syn_spec=nest.synapsemodels.stdp())
+        layer = nest.Create(
+            "iaf_psc_alpha", positions=nest.spatial.grid(shape=[1, 1], extent=(1.0, 1.0), edge_wrap=False)
+        )
+        projection = nest.PairwiseBernoulli(layer, layer, p=1.0, syn_spec=nest.synapsemodels.stdp())
         nest.Connect(projection)
         nest.BuildNetwork()
-=======
-        cdict = {"rule": "pairwise_bernoulli", "p": 1.0}
-        sdict = {"synapse_model": "stdp_synapse"}
-
-        nest.use_compressed_spikes = False
-
-        layer = nest.Create(
-            "iaf_psc_alpha", positions=nest.spatial.grid(shape=[1, 1], extent=(1.0, 1.0), edge_wrap=False)
-        )
-        nest.Connect(layer, layer, cdict, sdict)
->>>>>>> 4d8d3bf9
 
         # Simple test with one node ID in the layer, should be placed in the origin
         p = nest.GetTargetPositions(layer, layer)
@@ -423,20 +406,12 @@
         y_extent = 1.0
         shape = [3, 3]
 
-<<<<<<< HEAD
-        layer = nest.Create('iaf_psc_alpha',
-                            positions=nest.spatial.grid(shape=shape,
-                                                        extent=[x_extent, y_extent],
-                                                        edge_wrap=False))
-        projection = nest.PairwiseBernoulli(layer, layer, p=1., syn_spec=nest.synapsemodels.stdp())
+        layer = nest.Create(
+            "iaf_psc_alpha", positions=nest.spatial.grid(shape=shape, extent=[x_extent, y_extent], edge_wrap=False)
+        )
+        projection = nest.PairwiseBernoulli(layer, layer, p=1.0, syn_spec=nest.synapsemodels.stdp())
         nest.Connect(projection)
         nest.BuildNetwork()
-=======
-        layer = nest.Create(
-            "iaf_psc_alpha", positions=nest.spatial.grid(shape=shape, extent=[x_extent, y_extent], edge_wrap=False)
-        )
-        nest.Connect(layer, layer, cdict, sdict)
->>>>>>> 4d8d3bf9
 
         p = nest.GetTargetPositions(layer[:1], layer)
         self.assertEqual(len(p), 1)
@@ -462,25 +437,13 @@
         # Test that we get correct positions when we send in a positions array
         # when creating the layer
         nest.ResetKernel()
-<<<<<<< HEAD
-        # For co-dependent properties, we use `set()` instead of kernel attributes
-        nest.set(use_compressed_spikes=False, sort_connections_by_source=False)
-
-        positions = [(np.random.uniform(-0.5, 0.5),
-                      np.random.uniform(-0.5, 0.5)) for _ in range(50)]
-        layer = nest.Create('iaf_psc_alpha',
-                            positions=nest.spatial.free(positions,
-                                                        edge_wrap=False))
-        projection = nest.PairwiseBernoulli(layer, layer, p=1., syn_spec=nest.synapsemodels.stdp())
+        nest.use_compressed_spikes = False
+
+        positions = [(np.random.uniform(-0.5, 0.5), np.random.uniform(-0.5, 0.5)) for _ in range(50)]
+        layer = nest.Create("iaf_psc_alpha", positions=nest.spatial.free(positions, edge_wrap=False))
+        projection = nest.PairwiseBernoulli(layer, layer, p=1.0, syn_spec=nest.synapsemodels.stdp())
         nest.Connect(projection)
         nest.BuildNetwork()
-=======
-        nest.use_compressed_spikes = False
-
-        positions = [(np.random.uniform(-0.5, 0.5), np.random.uniform(-0.5, 0.5)) for _ in range(50)]
-        layer = nest.Create("iaf_psc_alpha", positions=nest.spatial.free(positions, edge_wrap=False))
-        nest.Connect(layer, layer, cdict, sdict)
->>>>>>> 4d8d3bf9
 
         p = nest.GetTargetPositions(layer[:1], layer)
 
