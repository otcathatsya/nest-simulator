# -*- coding: utf-8 -*-
#
# test_spatial_positions.py
#
# This file is part of NEST.
#
# Copyright (C) 2004 The NEST Initiative
#
# NEST is free software: you can redistribute it and/or modify
# it under the terms of the GNU General Public License as published by
# the Free Software Foundation, either version 2 of the License, or
# (at your option) any later version.
#
# NEST is distributed in the hope that it will be useful,
# but WITHOUT ANY WARRANTY; without even the implied warranty of
# MERCHANTABILITY or FITNESS FOR A PARTICULAR PURPOSE.  See the
# GNU General Public License for more details.
#
# You should have received a copy of the GNU General Public License
# along with NEST.  If not, see <http://www.gnu.org/licenses/>.

import nest
import pytest


@pytest.fixture
def reset():
    nest.ResetKernel()


def connect_and_get_connections(pre, post):
<<<<<<< HEAD
    mask = {'circular': {'radius': 1.0}}
    projections = nest.PairwiseBernoulli(pre, post, p=1.0, mask=mask,
                                         syn_spec=nest.synapsemodels.static(weight=nest.spatial.distance))
    nest.Connect(projections)
=======
    conn_spec = {"rule": "pairwise_bernoulli", "p": 1.0, "mask": {"circular": {"radius": 1.0}}}
    nest.Connect(pre, post, conn_spec, {"weight": nest.spatial.distance})
>>>>>>> 4d8d3bf9
    return nest.GetConnections()


def testFreePositions(reset):
    """Correct positions used in Connect with free positions"""

    positions = [[0.1 * x, 0.0] for x in range(1, 10)]
    nodes = nest.Create("iaf_psc_alpha", positions=nest.spatial.free(positions))
    pre = nest.Create("iaf_psc_alpha", positions=nest.spatial.free([[0.0, 0.0]], extent=[1.0, 1.0]))

    conns = connect_and_get_connections(pre, nodes)

    # The expected weight is the distance, which corresponds to the position on the x-axis,
    # which corresponds to the node ID.
    expected_weight = [0.1 * t for t in conns.target]
    assert conns.weight == expected_weight


def testGridPositions(reset):
    """Correct positions used in Connect with grid positions"""

    nodes = nest.Create("iaf_psc_alpha", positions=nest.spatial.grid([1, 9], center=[0, -5], extent=[1.0, 9.0]))
    pre = nest.Create("iaf_psc_alpha", positions=nest.spatial.grid([1, 1]))

    conns = connect_and_get_connections(pre, nodes)

    # The expected weight is the distance, which corresponds to the position on the x-axis,
    # which corresponds to the node ID.
    expected_weight = conns.target
    assert conns.weight == expected_weight<|MERGE_RESOLUTION|>--- conflicted
+++ resolved
@@ -29,15 +29,11 @@
 
 
 def connect_and_get_connections(pre, post):
-<<<<<<< HEAD
-    mask = {'circular': {'radius': 1.0}}
-    projections = nest.PairwiseBernoulli(pre, post, p=1.0, mask=mask,
-                                         syn_spec=nest.synapsemodels.static(weight=nest.spatial.distance))
+    mask = {"circular": {"radius": 1.0}}
+    projections = nest.PairwiseBernoulli(
+        pre, post, p=1.0, mask=mask, syn_spec=nest.synapsemodels.static(weight=nest.spatial.distance)
+    )
     nest.Connect(projections)
-=======
-    conn_spec = {"rule": "pairwise_bernoulli", "p": 1.0, "mask": {"circular": {"radius": 1.0}}}
-    nest.Connect(pre, post, conn_spec, {"weight": nest.spatial.distance})
->>>>>>> 4d8d3bf9
     return nest.GetConnections()
 
 
