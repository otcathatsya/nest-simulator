# -*- coding: utf-8 -*-
#
# test_jonke_synapse.py
#
# This file is part of NEST.
#
# Copyright (C) 2004 The NEST Initiative
#
# NEST is free software: you can redistribute it and/or modify
# it under the terms of the GNU General Public License as published by
# the Free Software Foundation, either version 2 of the License, or
# (at your option) any later version.
#
# NEST is distributed in the hope that it will be useful,
# but WITHOUT ANY WARRANTY; without even the implied warranty of
# MERCHANTABILITY or FITNESS FOR A PARTICULAR PURPOSE.  See the
# GNU General Public License for more details.
#
# You should have received a copy of the GNU General Public License
# along with NEST.  If not, see <http://www.gnu.org/licenses/>.

"""
Test functionality of the Tetzlaff stdp synapse
"""

import nest
import numpy as np


@nest.ll_api.check_stack
class TestJonkeSynapse:
    """
    Test the weight change by STDP.
    The test is performed by generating two Poisson spike trains,
    feeding them to NEST as presynaptic and postsynaptic,
    then reconstructing the expected weight change outside of NEST
    and comparing the actual weight change to the expected one.
    """

    resolution = 0.1  # [ms]
    presynaptic_firing_rate = 20.0  # [Hz]
    postsynaptic_firing_rate = 20.0  # [Hz]
<<<<<<< HEAD
    simulation_duration = 1e+4  # [ms]
    hardcoded_trains_length = 15.  # [ms]
    synapse_parameters = nest.synapsemodels.jonke(receptor_type=1,
                                                  delay=resolution,
                                                  # initial weight
                                                  weight=2.0)
=======
    simulation_duration = 1e4  # [ms]
    hardcoded_trains_length = 15.0  # [ms]
    synapse_parameters = {
        "synapse_model": "jonke_synapse",
        "receptor_type": 1,
        "delay": resolution,
        # initial weight
        "weight": 2.0,
    }
>>>>>>> 4d8d3bf9
    synapse_constants = {
        # STDP constants
        "lambda": 0.1 * np.e,
        "alpha": 1.0 / np.e,
        "beta": 0.0,
        "mu_plus": -1.0,
        "mu_minus": 0.0,
        "tau_plus": 36.8,
        "Wmax": 100.0,
    }
    neuron_parameters = {"tau_minus": 33.7}

    def test_weight_drift(self):
        """
        Runs NEST simulation, records the spikes and weight changes.
        Based on the recorded spikes, the weight changes are confirmed in Python.
        """
        pre_spikes, post_spikes, weight_by_nest = self.do_the_nest_simulation()
        weight_reproduced_independently = self.reproduce_weight_drift(
<<<<<<< HEAD
            pre_spikes, post_spikes,
            self.synapse_parameters.specs["weight"])
        np.testing.assert_almost_equal(
            weight_reproduced_independently,
            weight_by_nest,
            err_msg=f"{self.synapse_parameters.synapse_model} test:\n" +
                    f"Resulting synaptic weight {weight_by_nest} " +
                    f"differs from expected {weight_reproduced_independently}")
=======
            pre_spikes, post_spikes, self.synapse_parameters["weight"]
        )
        np.testing.assert_almost_equal(
            weight_reproduced_independently,
            weight_by_nest,
            err_msg=f"{self.synapse_parameters['synapse_model']} test:\n"
            + f"Resulting synaptic weight {weight_by_nest} "
            + f"differs from expected {weight_reproduced_independently}",
        )
>>>>>>> 4d8d3bf9

    def do_the_nest_simulation(self):
        """
        This function is where calls to NEST reside.
        Returns the generated pre- and post spike sequences
        and the resulting weight established by STDP.
        """
        nest.set_verbosity("M_WARNING")
        nest.ResetKernel()
        nest.resolution = self.resolution

        neurons = nest.Create("parrot_neuron", 2, params=self.neuron_parameters)
        presynaptic_neuron = neurons[0]
        postsynaptic_neuron = neurons[1]

        generators = nest.Create(
            "poisson_generator",
            2,
            params=(
                {
                    "rate": self.presynaptic_firing_rate,
                    "stop": (self.simulation_duration - self.hardcoded_trains_length),
                },
                {
                    "rate": self.postsynaptic_firing_rate,
                    "stop": (self.simulation_duration - self.hardcoded_trains_length),
                },
            ),
        )
        presynaptic_generator = generators[0]
        postsynaptic_generator = generators[1]

        # While the random sequences, fairly long, would supposedly
        # reveal small differences in the weight change between NEST
        # and ours, some low-probability events (say, coinciding
        # spikes) can well not have occurred. To generate and
        # test every possible combination of pre/post order, we
        # append some hardcoded spike sequences:
        # pre: 1       5 6 7   9    11 12 13
        # post:  2 3 4       8 9 10    12
        hardcoded_pre_times, hardcoded_post_times = [
            [self.simulation_duration - self.hardcoded_trains_length + t for t in train]
            for train in ((1, 5, 6, 7, 9, 11, 12, 13), (2, 3, 4, 8, 9, 10, 12))
        ]

        spike_senders = nest.Create(
            "spike_generator", 2, params=({"spike_times": hardcoded_pre_times}, {"spike_times": hardcoded_post_times})
        )
        pre_spike_generator = spike_senders[0]
        post_spike_generator = spike_senders[1]

        # The recorder is to save the randomly generated spike trains.
        spike_recorder = nest.Create("spike_recorder")

<<<<<<< HEAD
        nest.Connect(nest.AllToAll(presynaptic_generator + pre_spike_generator, presynaptic_neuron,
                     syn_spec=nest.synapsemodels.static()))
        nest.Connect(nest.AllToAll(postsynaptic_generator + post_spike_generator, postsynaptic_neuron,
                     syn_spec=nest.synapsemodels.static()))
        nest.Connect(nest.AllToAll(presynaptic_neuron + postsynaptic_neuron, spike_recorder,
                     syn_spec=nest.synapsemodels.static()))

        # The synapse of interest itself
        nest.SetDefaults(
            self.synapse_parameters.synapse_model, self.synapse_constants)
        nest.Connect(nest.AllToAll(presynaptic_neuron, postsynaptic_neuron, syn_spec=self.synapse_parameters))
        plastic_synapse_of_interest = nest.GetConnections(
            synapse_model=self.synapse_parameters.synapse_model)
=======
        nest.Connect(
            presynaptic_generator + pre_spike_generator,
            presynaptic_neuron,
            syn_spec={"synapse_model": "static_synapse"},
        )
        nest.Connect(
            postsynaptic_generator + post_spike_generator,
            postsynaptic_neuron,
            syn_spec={"synapse_model": "static_synapse"},
        )
        nest.Connect(
            presynaptic_neuron + postsynaptic_neuron, spike_recorder, syn_spec={"synapse_model": "static_synapse"}
        )

        # The synapse of interest itself
        nest.SetDefaults(self.synapse_parameters["synapse_model"], self.synapse_constants)
        nest.Connect(presynaptic_neuron, postsynaptic_neuron, syn_spec=self.synapse_parameters)
        plastic_synapse_of_interest = nest.GetConnections(synapse_model=self.synapse_parameters["synapse_model"])
>>>>>>> 4d8d3bf9

        nest.Simulate(self.simulation_duration)

        all_spikes = spike_recorder.events
        pre_spikes = all_spikes["times"][all_spikes["senders"] == presynaptic_neuron.tolist()[0]]
        post_spikes = all_spikes["times"][all_spikes["senders"] == postsynaptic_neuron.tolist()[0]]

        weight = plastic_synapse_of_interest.weight
        return (pre_spikes, post_spikes, weight)

    def reproduce_weight_drift(self, _pre_spikes, _post_spikes, _initial_weight):
        """
        Returns the total weight change of the synapse computed outside of NEST.
        The implementation imitates a step-based simulation: evolving time, we
        trigger a weight update when the time equals one of the spike moments.
        """
        # These are defined just for convenience,
        # STDP is evaluated on exact times nonetheless
        pre_spikes_forced_to_grid = [int(t / self.resolution) for t in _pre_spikes]
        post_spikes_forced_to_grid = [int(t / self.resolution) for t in _post_spikes]

        t_previous_pre = -1
        t_previous_post = -1
        syn_trace_pre = 0.0
        syn_trace_post = 0.0
        weight = _initial_weight
        n_steps = int(self.simulation_duration / self.resolution)
        for time_in_simulation_steps in range(n_steps):
            if time_in_simulation_steps in pre_spikes_forced_to_grid:
                # A presynaptic spike occurred now.

                # Adjusting the current time to make it exact.
                t = _pre_spikes[pre_spikes_forced_to_grid.index(time_in_simulation_steps)]

                if t_previous_post != -1:
                    # Otherwise, if == -1, there have been no post-spikes yet.
                    weight = self.depress(t_previous_post - t, weight, syn_trace_post)

                # Memorizing the current pre-spike and the presynaptic trace
                # to account it further with the next post-spike.
                syn_trace_pre = syn_trace_pre * np.exp((t_previous_pre - t) / self.synapse_constants["tau_plus"]) + 1.0
                t_previous_pre = t

            if time_in_simulation_steps in post_spikes_forced_to_grid:
                # A postsynaptic spike occurred now.

                # Adjusting the current time to make it exact.
                t = _post_spikes[post_spikes_forced_to_grid.index(time_in_simulation_steps)]

                # A post-spike is actually accounted in STDP only after
                # it backpropagates through the dendrite.
                t += self.synapse_parameters.specs["delay"]

                # Evaluating the facilitation rule.
                if t_previous_pre != -1:  # otherwise nothing to pair with
                    weight = self.facilitate(t_previous_pre - t, weight, syn_trace_pre)

                # Memorizing the current post-spike and the postsynaptic trace
                # to account it further with the next pre-spike.
                syn_trace_post = (
                    syn_trace_post * np.exp((t_previous_post - t) / self.neuron_parameters["tau_minus"]) + 1
                )
                t_previous_post = t

        return weight

    def facilitate(self, _delta_t, weight, Kplus):
        if _delta_t == 0:
            return weight
        weight += (
            self.synapse_constants["lambda"]
            / np.e
            * np.exp(1 - weight)
            * Kplus
            * np.exp(_delta_t / self.synapse_constants["tau_plus"])
        )
        if weight > self.synapse_constants["Wmax"]:
            weight = self.synapse_constants["Wmax"]
        return weight

    def depress(self, _delta_t, weight, Kminus):
        if _delta_t == 0:
            return weight
        weight -= (
            self.synapse_constants["lambda"] / np.e * Kminus * np.exp(_delta_t / self.neuron_parameters["tau_minus"])
        )
        if weight < 0:
            weight = 0
        return weight<|MERGE_RESOLUTION|>--- conflicted
+++ resolved
@@ -40,24 +40,14 @@
     resolution = 0.1  # [ms]
     presynaptic_firing_rate = 20.0  # [Hz]
     postsynaptic_firing_rate = 20.0  # [Hz]
-<<<<<<< HEAD
-    simulation_duration = 1e+4  # [ms]
-    hardcoded_trains_length = 15.  # [ms]
-    synapse_parameters = nest.synapsemodels.jonke(receptor_type=1,
-                                                  delay=resolution,
-                                                  # initial weight
-                                                  weight=2.0)
-=======
     simulation_duration = 1e4  # [ms]
     hardcoded_trains_length = 15.0  # [ms]
-    synapse_parameters = {
-        "synapse_model": "jonke_synapse",
-        "receptor_type": 1,
-        "delay": resolution,
+    synapse_parameters = nest.synapsemodels.jonke(
+        receptor_type=1,
+        delay=resolution,
         # initial weight
-        "weight": 2.0,
-    }
->>>>>>> 4d8d3bf9
+        weight=2.0,
+    )
     synapse_constants = {
         # STDP constants
         "lambda": 0.1 * np.e,
@@ -77,26 +67,15 @@
         """
         pre_spikes, post_spikes, weight_by_nest = self.do_the_nest_simulation()
         weight_reproduced_independently = self.reproduce_weight_drift(
-<<<<<<< HEAD
-            pre_spikes, post_spikes,
-            self.synapse_parameters.specs["weight"])
+            pre_spikes, post_spikes, self.synapse_parameters.specs["weight"]
+        )
         np.testing.assert_almost_equal(
             weight_reproduced_independently,
             weight_by_nest,
-            err_msg=f"{self.synapse_parameters.synapse_model} test:\n" +
-                    f"Resulting synaptic weight {weight_by_nest} " +
-                    f"differs from expected {weight_reproduced_independently}")
-=======
-            pre_spikes, post_spikes, self.synapse_parameters["weight"]
-        )
-        np.testing.assert_almost_equal(
-            weight_reproduced_independently,
-            weight_by_nest,
-            err_msg=f"{self.synapse_parameters['synapse_model']} test:\n"
+            err_msg=f"{self.synapse_parameters.synapse_model} test:\n"
             + f"Resulting synaptic weight {weight_by_nest} "
             + f"differs from expected {weight_reproduced_independently}",
         )
->>>>>>> 4d8d3bf9
 
     def do_the_nest_simulation(self):
         """
@@ -151,40 +130,26 @@
         # The recorder is to save the randomly generated spike trains.
         spike_recorder = nest.Create("spike_recorder")
 
-<<<<<<< HEAD
-        nest.Connect(nest.AllToAll(presynaptic_generator + pre_spike_generator, presynaptic_neuron,
-                     syn_spec=nest.synapsemodels.static()))
-        nest.Connect(nest.AllToAll(postsynaptic_generator + post_spike_generator, postsynaptic_neuron,
-                     syn_spec=nest.synapsemodels.static()))
-        nest.Connect(nest.AllToAll(presynaptic_neuron + postsynaptic_neuron, spike_recorder,
-                     syn_spec=nest.synapsemodels.static()))
+        nest.Connect(
+            nest.AllToAll(
+                presynaptic_generator + pre_spike_generator, presynaptic_neuron, syn_spec=nest.synapsemodels.static()
+            )
+        )
+        nest.Connect(
+            nest.AllToAll(
+                postsynaptic_generator + post_spike_generator, postsynaptic_neuron, syn_spec=nest.synapsemodels.static()
+            )
+        )
+        nest.Connect(
+            nest.AllToAll(
+                presynaptic_neuron + postsynaptic_neuron, spike_recorder, syn_spec=nest.synapsemodels.static()
+            )
+        )
 
         # The synapse of interest itself
-        nest.SetDefaults(
-            self.synapse_parameters.synapse_model, self.synapse_constants)
+        nest.SetDefaults(self.synapse_parameters.synapse_model, self.synapse_constants)
         nest.Connect(nest.AllToAll(presynaptic_neuron, postsynaptic_neuron, syn_spec=self.synapse_parameters))
-        plastic_synapse_of_interest = nest.GetConnections(
-            synapse_model=self.synapse_parameters.synapse_model)
-=======
-        nest.Connect(
-            presynaptic_generator + pre_spike_generator,
-            presynaptic_neuron,
-            syn_spec={"synapse_model": "static_synapse"},
-        )
-        nest.Connect(
-            postsynaptic_generator + post_spike_generator,
-            postsynaptic_neuron,
-            syn_spec={"synapse_model": "static_synapse"},
-        )
-        nest.Connect(
-            presynaptic_neuron + postsynaptic_neuron, spike_recorder, syn_spec={"synapse_model": "static_synapse"}
-        )
-
-        # The synapse of interest itself
-        nest.SetDefaults(self.synapse_parameters["synapse_model"], self.synapse_constants)
-        nest.Connect(presynaptic_neuron, postsynaptic_neuron, syn_spec=self.synapse_parameters)
-        plastic_synapse_of_interest = nest.GetConnections(synapse_model=self.synapse_parameters["synapse_model"])
->>>>>>> 4d8d3bf9
+        plastic_synapse_of_interest = nest.GetConnections(synapse_model=self.synapse_parameters.synapse_model)
 
         nest.Simulate(self.simulation_duration)
 
