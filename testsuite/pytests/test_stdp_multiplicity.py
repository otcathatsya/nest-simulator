--- conflicted
+++ resolved
@@ -165,14 +165,7 @@
 
             # create spike recorder --- debugging only
             spikes = nest.Create("spike_recorder")
-<<<<<<< HEAD
             nest.Connect(nest.AllToAll(pre_parrot + post_parrot + pre_parrot_ps + post_parrot_ps, spikes))
-=======
-            nest.Connect(
-                pre_parrot + post_parrot + pre_parrot_ps + post_parrot_ps,
-                spikes
-            )
->>>>>>> f7a10e04
 
             # connect both parrot neurons with a stdp synapse onto port 1
             # thereby spikes transmitted through the stdp connection are
