--- conflicted
+++ resolved
@@ -138,29 +138,11 @@
         # The recorder is to save the randomly generated spike trains.
         spike_recorder = nest.Create("spike_recorder")
 
-<<<<<<< HEAD
         nest.Connect(nest.AllToAll(presynaptic_generator + pre_spike_generator, presynaptic_neuron))
         nest.Connect(nest.AllToAll(postsynaptic_generator + post_spike_generator, postsynaptic_neuron))
         nest.Connect(nest.AllToAll(presynaptic_neuron + postsynaptic_neuron, spike_recorder))
         # The synapse of interest itself
         nest.Connect(nest.AllToAll(presynaptic_neuron, postsynaptic_neuron, syn_spec=self.syn_spec))
-=======
-        nest.Connect(
-            presynaptic_generator + pre_spike_generator,
-            presynaptic_neuron,
-            syn_spec={"synapse_model": "static_synapse"},
-        )
-        nest.Connect(
-            postsynaptic_generator + post_spike_generator,
-            postsynaptic_neuron,
-            syn_spec={"synapse_model": "static_synapse"},
-        )
-        nest.Connect(
-            presynaptic_neuron + postsynaptic_neuron, spike_recorder, syn_spec={"synapse_model": "static_synapse"}
-        )
-        # The synapse of interest itself
-        nest.Connect(presynaptic_neuron, postsynaptic_neuron, syn_spec=self.synapse_parameters)
->>>>>>> 4d8d3bf9
         plastic_synapse_of_interest = nest.GetConnections(synapse_model=self.synapse_parameters["synapse_model"])
 
         nest.Simulate(self.simulation_duration)
