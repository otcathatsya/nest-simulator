--- conflicted
+++ resolved
@@ -57,36 +57,22 @@
         multimeter = nest.Create("multimeter", params={"record_from": ["rate"], "interval": dt})
 
         # create new connection
-<<<<<<< HEAD
-        rate_new = nest.CopyModel('rate_connection_instantaneous', weight=weight)
-=======
-        nest.CopyModel("rate_connection_instantaneous", "rate_connection_new")
->>>>>>> 4d8d3bf9
+        rate_new = nest.CopyModel("rate_connection_instantaneous", weight=weight)
 
         # record rates and connect neurons
         neurons = rate_neuron_1 + rate_neuron_2
 
-<<<<<<< HEAD
-        nest.Connect(nest.AllToAll(multimeter, neurons, syn_spec=nest.synapsemodels.static(delay=10.)))
+        nest.Connect(nest.AllToAll(multimeter, neurons, syn_spec=nest.synapsemodels.static(delay=10.0)))
 
-        nest.Connect(nest.AllToAll(rate_neuron_drive, rate_neuron_1,
-                                   syn_spec=nest.synapsemodels.rate_connection_instantaneous(weight=weight)))
+        nest.Connect(
+            nest.AllToAll(
+                rate_neuron_drive,
+                rate_neuron_1,
+                syn_spec=nest.synapsemodels.rate_connection_instantaneous(weight=weight),
+            )
+        )
 
         nest.Connect(nest.AllToAll(rate_neuron_drive, rate_neuron_2, syn_spec=rate_new))
-=======
-        nest.Connect(multimeter, neurons, "all_to_all", {"delay": 10.0})
-
-        nest.Connect(
-            rate_neuron_drive,
-            rate_neuron_1,
-            "all_to_all",
-            {"synapse_model": "rate_connection_instantaneous", "weight": weight},
-        )
-
-        nest.Connect(
-            rate_neuron_drive, rate_neuron_2, "all_to_all", {"synapse_model": "rate_connection_new", "weight": weight}
-        )
->>>>>>> 4d8d3bf9
 
         # simulate
         nest.Simulate(simtime)
