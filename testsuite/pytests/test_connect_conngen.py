# -*- coding: utf-8 -*-
#
# test_connect_conngen.py
#
# This file is part of NEST.
#
# Copyright (C) 2004 The NEST Initiative
#
# NEST is free software: you can redistribute it and/or modify
# it under the terms of the GNU General Public License as published by
# the Free Software Foundation, either version 2 of the License, or
# (at your option) any later version.
#
# NEST is distributed in the hope that it will be useful,
# but WITHOUT ANY WARRANTY; without even the implied warranty of
# MERCHANTABILITY or FITNESS FOR A PARTICULAR PURPOSE.  See the
# GNU General Public License for more details.
#
# You should have received a copy of the GNU General Public License
# along with NEST.  If not, see <http://www.gnu.org/licenses/>.

"""
Conngen tests
"""

import unittest
import nest

try:
    import csa

    HAVE_CSA = True
except ImportError:
    HAVE_CSA = False

nest.ll_api.sli_run("statusdict/have_libneurosim ::")
HAVE_LIBNEUROSIM = nest.ll_api.sli_pop()


@nest.ll_api.check_stack
@unittest.skipIf(not HAVE_CSA, "Python CSA package is not available")
@unittest.skipIf(not HAVE_LIBNEUROSIM, "NEST was built without support for libneurosim")
class ConngenTestCase(unittest.TestCase):
    """Conngen tests"""

    def test_Conngen_OneToOne_params(self):
        """One-to-one connectivity using conngen Connect with parameters"""

        nest.ResetKernel()

        n_neurons = 4
        weight = 10000.0
        delay = 2.0

        sources = nest.Create("iaf_psc_alpha", n_neurons)
        targets = nest.Create("iaf_psc_alpha", n_neurons)

        # Create a connection set with values for weight and delay
        cg = csa.cset(csa.oneToOne, weight, delay)

        # Connect sources and targets using the connection set cs and
        # a parameter map mapping weight to position 0 in the value
        # set and delay to position 1
        params_map = {"weight": 0, "delay": 1}
        projection = nest.Conngen(sources, targets, cg=cg, params_map=params_map)
        nest.Connect(projection)
        nest.BuildNetwork()

        for i in range(n_neurons):
            # We expect all connections from sources to have the
            # correct targets, weights and delays
            conns = nest.GetConnections(sources[i])
            self.assertEqual(len(conns), 1)
            self.assertEqual(conns.target, targets[i].get("global_id"))
            self.assertEqual(conns.weight, weight)
            self.assertEqual(conns.delay, delay)

            # We expect the targets to have no connections at all
            conns = nest.GetConnections(targets[i])
            self.assertEqual(len(conns), 0)

    def test_Conngen_OneToOne_synmodel(self):
        """One-to-one connectivity using conngen Connect and synapse_model"""

        nest.ResetKernel()

        n_neurons = 4
        synmodel = "stdp_synapse"
        tau_plus = 10.0

        sources = nest.Create("iaf_psc_alpha", n_neurons)
        targets = nest.Create("iaf_psc_alpha", n_neurons)

        # Create a plain connection set
        cg = csa.cset(csa.oneToOne)

        # Connect with a non-standard synapse model
<<<<<<< HEAD
        projection = nest.Conngen(sources, targets, cg=cg, syn_spec=nest.synapsemodels.stdp(tau_plus=tau_plus))
        nest.Connect(projection)
        nest.BuildNetwork()
=======
        connspec = {"rule": "conngen", "cg": cg}
        synspec = {"synapse_model": synmodel, "tau_plus": tau_plus}
        nest.Connect(sources, targets, connspec, synspec)
>>>>>>> 4d8d3bf9

        for i in range(n_neurons):
            # We expect all connections to have the correct targets
            # and the non-standard synapse model set
            conns = nest.GetConnections(sources[i])
            self.assertEqual(len(conns), 1)
            self.assertEqual(conns.target, targets[i].get("global_id"))
            self.assertEqual(conns.synapse_model, synmodel)
            self.assertEqual(conns.tau_plus, tau_plus)

            # We expect the targets to have no connections at all
            conns = nest.GetConnections(targets[i])
            self.assertEqual(len(conns), 0)

    def test_Conngen_error_unknown_synapse(self):
        """
        Error handling for unknown synapse model in conngen Connect
        """

        nest.ResetKernel()

        # Create a plain connection set
        cg = csa.cset(csa.oneToOne)
<<<<<<< HEAD
=======
        connspec = {"rule": "conngen", "cg": cg}
        synspec = {"synapse_model": "fantasy_synapse"}
>>>>>>> 4d8d3bf9

        n_neurons = 4

        pop = nest.Create("iaf_psc_alpha", n_neurons)
        projection = nest.Conngen(pop, pop, cg=cg,
                                  syn_spec=nest.synapsemodels.SynapseModel(synapse_model="fantasy_synapse"))
        nest.Connect(projection)

<<<<<<< HEAD
        self.assertRaisesRegex(nest.kernel.NESTError, "UnknownSynapseType", nest.BuildNetwork)
=======
        self.assertRaisesRegex(nest.kernel.NESTError, "UnknownSynapseType", nest.Connect, pop, pop, connspec, synspec)
>>>>>>> 4d8d3bf9

    def test_Conngen_error_collocated_synapses(self):
        """
        Error handling for collocated synapses in conngen Connect
        """

        nest.ResetKernel()

        # Create a plain connection set
        cg = csa.cset(csa.oneToOne)
<<<<<<< HEAD
        syn_spec = nest.CollocatedSynapses({'weight': -2.}, {'weight': 2.})
        pop = nest.Create('iaf_psc_alpha', 3)
        projection = nest.Conngen(pop, pop, cg=cg, syn_spec=syn_spec)

        nest.Connect(projection)
        self.assertRaisesRegex(nest.kernel.NESTError, "BadProperty", nest.BuildNetwork)
=======
        connspec = {"rule": "conngen", "cg": cg}
        synspec = nest.CollocatedSynapses({"weight": -2.0}, {"weight": 2.0})

        pop = nest.Create("iaf_psc_alpha", 3)

        self.assertRaisesRegex(nest.kernel.NESTError, "BadProperty", nest.Connect, pop, pop, connspec, synspec)
>>>>>>> 4d8d3bf9

    def test_Conngen_error_weight_and_delay_in_synspec_and_conngen(self):
        """
        Error handling for conflicting weight/delay in conngen Connect
        """

        nest.ResetKernel()

        cg = csa.cset(csa.oneToOne, 10000.0, 2.0)
        params_map = {"weight": 0, "delay": 1}
<<<<<<< HEAD
=======
        connspec = {"rule": "conngen", "cg": cg, "params_map": params_map}

        synspec_w = {"weight": 10.0}
        synspec_d = {"delay": 10.0}
        synspec_wd = {"weight": 10.0, "delay": 10.0}
>>>>>>> 4d8d3bf9

        n_neurons = 4
        pop = nest.Create("iaf_psc_alpha", n_neurons)

<<<<<<< HEAD
        projection = nest.Conngen(pop, pop, cg=cg, params_map=params_map)

        synspec_w = nest.synapsemodels.static(weight=10.0)
        synspec_d = nest.synapsemodels.static(delay=10.0)
        synspec_wd = nest.synapsemodels.static(weigh=10.0, delay=10.0)

        projection.syn_spec = synspec_w
        nest.Connect(projection)
        self.assertRaisesRegex(nest.kernel.NESTError, "BadProperty", nest.BuildNetwork)
        nest.reset_projection_collection()

        projection.syn_spec = synspec_d
        nest.Connect(projection)
        self.assertRaisesRegex(nest.kernel.NESTError, "BadProperty", nest.BuildNetwork)
        nest.reset_projection_collection()

        projection.syn_spec = synspec_wd
        nest.Connect(projection)
        self.assertRaisesRegex(nest.kernel.NESTError, "BadProperty", nest.BuildNetwork)
=======
        self.assertRaisesRegex(nest.kernel.NESTError, "BadProperty", nest.Connect, pop, pop, connspec, synspec_w)

        self.assertRaisesRegex(nest.kernel.NESTError, "BadProperty", nest.Connect, pop, pop, connspec, synspec_d)

        self.assertRaisesRegex(nest.kernel.NESTError, "BadProperty", nest.Connect, pop, pop, connspec, synspec_wd)
>>>>>>> 4d8d3bf9


def suite():
    suite = unittest.makeSuite(ConngenTestCase, "test")
    return suite


def run():
    runner = unittest.TextTestRunner(verbosity=2)
    runner.run(suite())


if __name__ == "__main__":
    run()<|MERGE_RESOLUTION|>--- conflicted
+++ resolved
@@ -95,15 +95,9 @@
         cg = csa.cset(csa.oneToOne)
 
         # Connect with a non-standard synapse model
-<<<<<<< HEAD
         projection = nest.Conngen(sources, targets, cg=cg, syn_spec=nest.synapsemodels.stdp(tau_plus=tau_plus))
         nest.Connect(projection)
         nest.BuildNetwork()
-=======
-        connspec = {"rule": "conngen", "cg": cg}
-        synspec = {"synapse_model": synmodel, "tau_plus": tau_plus}
-        nest.Connect(sources, targets, connspec, synspec)
->>>>>>> 4d8d3bf9
 
         for i in range(n_neurons):
             # We expect all connections to have the correct targets
@@ -127,24 +121,16 @@
 
         # Create a plain connection set
         cg = csa.cset(csa.oneToOne)
-<<<<<<< HEAD
-=======
-        connspec = {"rule": "conngen", "cg": cg}
-        synspec = {"synapse_model": "fantasy_synapse"}
->>>>>>> 4d8d3bf9
 
         n_neurons = 4
 
         pop = nest.Create("iaf_psc_alpha", n_neurons)
-        projection = nest.Conngen(pop, pop, cg=cg,
-                                  syn_spec=nest.synapsemodels.SynapseModel(synapse_model="fantasy_synapse"))
+        projection = nest.Conngen(
+            pop, pop, cg=cg, syn_spec=nest.synapsemodels.SynapseModel(synapse_model="fantasy_synapse")
+        )
         nest.Connect(projection)
 
-<<<<<<< HEAD
         self.assertRaisesRegex(nest.kernel.NESTError, "UnknownSynapseType", nest.BuildNetwork)
-=======
-        self.assertRaisesRegex(nest.kernel.NESTError, "UnknownSynapseType", nest.Connect, pop, pop, connspec, synspec)
->>>>>>> 4d8d3bf9
 
     def test_Conngen_error_collocated_synapses(self):
         """
@@ -155,21 +141,12 @@
 
         # Create a plain connection set
         cg = csa.cset(csa.oneToOne)
-<<<<<<< HEAD
-        syn_spec = nest.CollocatedSynapses({'weight': -2.}, {'weight': 2.})
-        pop = nest.Create('iaf_psc_alpha', 3)
+        syn_spec = nest.CollocatedSynapses({"weight": -2.0}, {"weight": 2.0})
+        pop = nest.Create("iaf_psc_alpha", 3)
         projection = nest.Conngen(pop, pop, cg=cg, syn_spec=syn_spec)
 
         nest.Connect(projection)
         self.assertRaisesRegex(nest.kernel.NESTError, "BadProperty", nest.BuildNetwork)
-=======
-        connspec = {"rule": "conngen", "cg": cg}
-        synspec = nest.CollocatedSynapses({"weight": -2.0}, {"weight": 2.0})
-
-        pop = nest.Create("iaf_psc_alpha", 3)
-
-        self.assertRaisesRegex(nest.kernel.NESTError, "BadProperty", nest.Connect, pop, pop, connspec, synspec)
->>>>>>> 4d8d3bf9
 
     def test_Conngen_error_weight_and_delay_in_synspec_and_conngen(self):
         """
@@ -180,19 +157,10 @@
 
         cg = csa.cset(csa.oneToOne, 10000.0, 2.0)
         params_map = {"weight": 0, "delay": 1}
-<<<<<<< HEAD
-=======
-        connspec = {"rule": "conngen", "cg": cg, "params_map": params_map}
-
-        synspec_w = {"weight": 10.0}
-        synspec_d = {"delay": 10.0}
-        synspec_wd = {"weight": 10.0, "delay": 10.0}
->>>>>>> 4d8d3bf9
 
         n_neurons = 4
         pop = nest.Create("iaf_psc_alpha", n_neurons)
 
-<<<<<<< HEAD
         projection = nest.Conngen(pop, pop, cg=cg, params_map=params_map)
 
         synspec_w = nest.synapsemodels.static(weight=10.0)
@@ -212,13 +180,6 @@
         projection.syn_spec = synspec_wd
         nest.Connect(projection)
         self.assertRaisesRegex(nest.kernel.NESTError, "BadProperty", nest.BuildNetwork)
-=======
-        self.assertRaisesRegex(nest.kernel.NESTError, "BadProperty", nest.Connect, pop, pop, connspec, synspec_w)
-
-        self.assertRaisesRegex(nest.kernel.NESTError, "BadProperty", nest.Connect, pop, pop, connspec, synspec_d)
-
-        self.assertRaisesRegex(nest.kernel.NESTError, "BadProperty", nest.Connect, pop, pop, connspec, synspec_wd)
->>>>>>> 4d8d3bf9
 
 
 def suite():
