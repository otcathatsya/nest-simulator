# -*- coding: utf-8 -*-
#
# test_regression_issue-1409.py
#
# This file is part of NEST.
#
# Copyright (C) 2004 The NEST Initiative
#
# NEST is free software: you can redistribute it and/or modify
# it under the terms of the GNU General Public License as published by
# the Free Software Foundation, either version 2 of the License, or
# (at your option) any later version.
#
# NEST is distributed in the hope that it will be useful,
# but WITHOUT ANY WARRANTY; without even the implied warranty of
# MERCHANTABILITY or FITNESS FOR A PARTICULAR PURPOSE.  See the
# GNU General Public License for more details.
#
# You should have received a copy of the GNU General Public License
# along with NEST.  If not, see <http://www.gnu.org/licenses/>.

import nest
import numpy as np
import unittest

HAVE_OPENMP = nest.ll_api.sli_func("is_threaded")


@unittest.skipIf(not HAVE_OPENMP, "NEST was compiled without multi-threading")
class MultiplePoissonGeneratorsTestCase(unittest.TestCase):
    def test_multiple_poisson_generators(self):
        """Invariable number of spikes with multiple poisson generators"""
        local_num_threads = 4
        time_simulation = 100
        num_neurons = 1
        num_pg = 50
        num_iterations = 50

        num_spikes = []
        for i in range(num_iterations):
            nest.ResetKernel()
            nest.local_num_threads = local_num_threads
            nest.set_verbosity("M_WARNING")
            print("num iter {:>5d}/{}".format(i + 1, num_iterations), end="\r")

            parrots = nest.Create("parrot_neuron", num_neurons)
            poisson_generator = nest.Create("poisson_generator", num_pg)
            poisson_generator.rate = 2000.0

<<<<<<< HEAD
            nest.Connect(nest.AllToAll(poisson_generator, parrots))
=======
            nest.Connect(poisson_generator, parrots, "all_to_all")
>>>>>>> 4d8d3bf9

            nest.Simulate(time_simulation)
            num_spikes.append(nest.local_spike_counter)

        self.assertEqual(len(np.unique(num_spikes)), 1)


def suite():
    t = unittest.TestLoader().loadTestsFromTestCase(MultiplePoissonGeneratorsTestCase)
    return unittest.TestSuite([t])


if __name__ == "__main__":
    runner = unittest.TextTestRunner(verbosity=2)
    runner.run(suite())<|MERGE_RESOLUTION|>--- conflicted
+++ resolved
@@ -47,11 +47,7 @@
             poisson_generator = nest.Create("poisson_generator", num_pg)
             poisson_generator.rate = 2000.0
 
-<<<<<<< HEAD
             nest.Connect(nest.AllToAll(poisson_generator, parrots))
-=======
-            nest.Connect(poisson_generator, parrots, "all_to_all")
->>>>>>> 4d8d3bf9
 
             nest.Simulate(time_simulation)
             num_spikes.append(nest.local_spike_counter)
