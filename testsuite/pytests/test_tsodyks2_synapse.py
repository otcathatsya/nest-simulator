# -*- coding: utf-8 -*-
#
# test_tsodyks2_synapse.py
#
# This file is part of NEST.
#
# Copyright (C) 2004 The NEST Initiative
#
# NEST is free software: you can redistribute it and/or modify
# it under the terms of the GNU General Public License as published by
# the Free Software Foundation, either version 2 of the License, or
# (at your option) any later version.
#
# NEST is distributed in the hope that it will be useful,
# but WITHOUT ANY WARRANTY; without even the implied warranty of
# MERCHANTABILITY or FITNESS FOR A PARTICULAR PURPOSE.  See the
# GNU General Public License for more details.
#
# You should have received a copy of the GNU General Public License
# along with NEST.  If not, see <http://www.gnu.org/licenses/>.

import numpy as np
import nest
import unittest


@nest.ll_api.check_stack
class Tsodyks2SynapseTest(unittest.TestCase):
    """
    Functional test for the "tsodyks2" synapse: compare NEST implementation to
    a reference generated in the method reproduce_weight_drift(), for a
    sequence of spike times coming from a Poisson generator.
    """

    def setUp(self):
        self.resolution = 0.1  # [ms]
        self.presynaptic_firing_rate = 20.0  # [Hz]
        self.simulation_duration = 1e3  # [ms]
        self.hardcoded_trains_length = 15.0  # [ms]
        self.synapse_parameters = {
            "receptor_type": 1,
            "delay": self.resolution,
            "U": 1.0,
            "u": 1.0,
            "x": 1.0,
            "tau_rec": 100.0,
            "tau_fac": 0.0,
            "weight": 1.0,  # maximal possible response (absolute synaptic efficacy)
        }

    def test_tsodyk2_synapse(self):
        pre_spikes, weight_by_nest = self.do_the_nest_simulation()
        weight_reproduced_independently = self.reproduce_weight_drift(
            pre_spikes, absolute_weight=self.synapse_parameters["weight"]
        )

        np.testing.assert_allclose(weight_reproduced_independently, weight_by_nest, atol=1e-12)

    def do_the_nest_simulation(self):
        """
        This function is where calls to NEST reside.
        Returns the generated pre- and post spike sequences
        and the resulting weight established by the tsodyks2 synapse.
        """
        nest.set_verbosity("M_WARNING")
        nest.ResetKernel()
        nest.resolution = self.resolution

        neurons = nest.Create("parrot_neuron", 2, params={})
        presynaptic_neuron = neurons[0]
        postsynaptic_neuron = neurons[1]

        presynaptic_generator = nest.Create(
            "poisson_generator",
            params={
                "rate": self.presynaptic_firing_rate,
                "stop": (self.simulation_duration - self.hardcoded_trains_length),
            },
        )

        spike_recorder = nest.Create("spike_recorder")

<<<<<<< HEAD
        nest.Connect(nest.AllToAll(presynaptic_generator, presynaptic_neuron))
        nest.Connect(nest.AllToAll(presynaptic_neuron + postsynaptic_neuron, spike_recorder))
        # The synapse of interest itself
        wr = nest.Create("weight_recorder")
        tsodyks2_synapse_rec = nest.CopyModel("tsodyks2_synapse", weight_recorder=wr)
        tsodyks2_synapse_rec.specs = self.synapse_parameters
        nest.Connect(nest.AllToAll(presynaptic_neuron, postsynaptic_neuron, syn_spec=tsodyks2_synapse_rec))
=======
        nest.Connect(presynaptic_generator, presynaptic_neuron, syn_spec={"synapse_model": "static_synapse"})
        nest.Connect(
            presynaptic_neuron + postsynaptic_neuron, spike_recorder, syn_spec={"synapse_model": "static_synapse"}
        )
        # The synapse of interest itself
        wr = nest.Create("weight_recorder")
        nest.CopyModel("tsodyks2_synapse", "tsodyks2_synapse_rec", {"weight_recorder": wr})
        nest.Connect(presynaptic_neuron, postsynaptic_neuron, syn_spec=self.synapse_parameters)
>>>>>>> 4d8d3bf9

        nest.Simulate(self.simulation_duration)

        all_spikes = spike_recorder.events
        pre_spikes = all_spikes["times"][all_spikes["senders"] == presynaptic_neuron.get("global_id")]

        weights = wr.get("events", "weights")

        return (pre_spikes, weights)

    def reproduce_weight_drift(self, _pre_spikes, absolute_weight=1.0):
        """
        Returns the total weight change of the synapse
        computed outside of NEST.
        The implementation imitates a step-based simulation: evolving time, we
        trigger a weight update when the time equals one of the spike moments.
        Parameters
        ----------
        absolute_weight : float
            maximal possible response (absolute synaptic efficacy)
        """

        # These are defined just for convenience,
        # STDP is evaluated on exact times nonetheless
        pre_spikes_forced_to_grid = [int(t / self.resolution) for t in _pre_spikes]

        n_steps = 1 + int(np.ceil(self.simulation_duration / self.resolution))
        w_log = []

        t_lastspike = 0.0
        R_ = 1.0  # fraction of synaptic resources available for transmission in the range [0..1]
        u_ = self.synapse_parameters["U"]
        for time_in_simulation_steps in range(n_steps):
            if time_in_simulation_steps in pre_spikes_forced_to_grid:
                # A presynaptic spike occurred now.
                # Adjusting the current time to make it exact.
                t_spike = _pre_spikes[pre_spikes_forced_to_grid.index(time_in_simulation_steps)]

                # Evaluating the depression rule.
                h = t_spike - t_lastspike
                R_decay = np.exp(-h / self.synapse_parameters["tau_rec"])
                if self.synapse_parameters["tau_fac"] < 1e-10:
                    u_decay = 0.0
                else:
                    u_decay = np.exp(-h / self.synapse_parameters["tau_fac"])

                w = R_ * u_ * absolute_weight
                w_log.append(w)

                R_ = 1.0 + (R_ - R_ * u_ - 1.0) * R_decay
                u_ = self.synapse_parameters["U"] + u_ * (1.0 - self.synapse_parameters["U"]) * u_decay

                t_lastspike = t_spike

        return w_log


def suite():
    # makeSuite is sort of obsolete http://bugs.python.org/issue2721
    # using loadTestsFromTestCase instead.
    suite = unittest.TestLoader().loadTestsFromTestCase(Tsodyks2SynapseTest)
    return unittest.TestSuite([suite])


def run():
    runner = unittest.TextTestRunner(verbosity=2)
    runner.run(suite())


if __name__ == "__main__":
    run()<|MERGE_RESOLUTION|>--- conflicted
+++ resolved
@@ -80,7 +80,6 @@
 
         spike_recorder = nest.Create("spike_recorder")
 
-<<<<<<< HEAD
         nest.Connect(nest.AllToAll(presynaptic_generator, presynaptic_neuron))
         nest.Connect(nest.AllToAll(presynaptic_neuron + postsynaptic_neuron, spike_recorder))
         # The synapse of interest itself
@@ -88,16 +87,6 @@
         tsodyks2_synapse_rec = nest.CopyModel("tsodyks2_synapse", weight_recorder=wr)
         tsodyks2_synapse_rec.specs = self.synapse_parameters
         nest.Connect(nest.AllToAll(presynaptic_neuron, postsynaptic_neuron, syn_spec=tsodyks2_synapse_rec))
-=======
-        nest.Connect(presynaptic_generator, presynaptic_neuron, syn_spec={"synapse_model": "static_synapse"})
-        nest.Connect(
-            presynaptic_neuron + postsynaptic_neuron, spike_recorder, syn_spec={"synapse_model": "static_synapse"}
-        )
-        # The synapse of interest itself
-        wr = nest.Create("weight_recorder")
-        nest.CopyModel("tsodyks2_synapse", "tsodyks2_synapse_rec", {"weight_recorder": wr})
-        nest.Connect(presynaptic_neuron, postsynaptic_neuron, syn_spec=self.synapse_parameters)
->>>>>>> 4d8d3bf9
 
         nest.Simulate(self.simulation_duration)
 
