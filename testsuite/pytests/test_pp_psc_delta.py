# -*- coding: utf-8 -*-
#
# test_pp_psc_delta.py
#
# This file is part of NEST.
#
# Copyright (C) 2004 The NEST Initiative
#
# NEST is free software: you can redistribute it and/or modify
# it under the terms of the GNU General Public License as published by
# the Free Software Foundation, either version 2 of the License, or
# (at your option) any later version.
#
# NEST is distributed in the hope that it will be useful,
# but WITHOUT ANY WARRANTY; without even the implied warranty of
# MERCHANTABILITY or FITNESS FOR A PARTICULAR PURPOSE.  See the
# GNU General Public License for more details.
#
# You should have received a copy of the GNU General Public License
# along with NEST.  If not, see <http://www.gnu.org/licenses/>.

import unittest
import nest
import numpy as np


class PpPscDeltaTestCase(unittest.TestCase):
    """Tests for pp_psc_delta"""

    def test_rate_and_fixed_dead_time(self):
        """
        Check for reasonable firing rate and if fixed dead-time is respected
        """

        # test parameters
        d = 25.0
        lam = 10.0
        T = 10000.0

        nest.ResetKernel()
        nrn = nest.Create("pp_psc_delta")

        params = {
            "tau_m": 10.0,
            "C_m": 250.0,
            "dead_time": d,
            "dead_time_random": False,
            "dead_time_shape": 1,
            "with_reset": False,
            "tau_sfa": 34.0,
            "q_sfa": 0.0,  # // mV, reasonable default is 7 mV
            "c_1": 0.0,
            "c_2": lam,
            "c_3": 0.25,
            "I_e": 0.0,
            "t_ref_remaining": 0.0,
        }

        nest.SetStatus(nrn, params)

<<<<<<< HEAD
        sr = nest.Create('spike_recorder')
        nest.Connect(nest.AllToAll(nrn, sr))
=======
        sr = nest.Create("spike_recorder")
        nest.Connect(nrn, sr)
>>>>>>> 4d8d3bf9
        nest.Simulate(T)

        spikes = nest.GetStatus(sr)[0]["events"]["times"]
        rate_sim = len(spikes) / (T * 1e-3)
        rate_ana = 1.0 / (1.0 / lam + d * 1e-3)
        ratio = rate_sim / rate_ana

        # This could fail due to bad luck. However, if it passes once,
        # then it should always do so, since the random numbers are
        # reproducible in NEST.
        self.assertLess(0.5, ratio)
        self.assertLess(ratio, 1.5)

        isi = np.diff(spikes)

        self.assertGreaterEqual(min(isi), d)

    def test_random_dead_time(self):
        """Check if random dead-time moments are respected."""

        # test parameters
        d = 50.0
        n = 10
        lam = 1.0e6
        T = 10000.0

        nest.ResetKernel()
        nrn = nest.Create("pp_psc_delta")

        params = {
            "tau_m": 10.0,
            "C_m": 250.0,
            "dead_time": d,
            "dead_time_random": True,
            "dead_time_shape": 10,
            "with_reset": False,
            "tau_sfa": 34.0,
            "q_sfa": 0.0,  # // mV, reasonable default is 7 mV
            "c_1": 0.0,
            "c_2": lam,
            "c_3": 0.25,
            "I_e": 0.0,
            "t_ref_remaining": 0.0,
        }

        nest.SetStatus(nrn, params)

<<<<<<< HEAD
        sr = nest.Create('spike_recorder')
        nest.Connect(nest.AllToAll(nrn, sr))
=======
        sr = nest.Create("spike_recorder")
        nest.Connect(nrn, sr)
>>>>>>> 4d8d3bf9
        nest.Simulate(T)

        spikes = nest.GetStatus(sr)[0]["events"]["times"]
        rate_sim = len(spikes) / (T * 1e-3)
        rate_ana = 1.0 / (1.0 / lam + d * 1e-3)
        ratio = rate_sim / rate_ana

        # This could fail due to bad luck. However, if it passes once,
        # then it should always do so, since the random numbers are
        # reproducible in NEST.
        self.assertLess(0.5, ratio)
        self.assertLess(ratio, 1.5)

        isi = np.diff(spikes)

        # compute moments of ISI to get mean and variance
        isi_mean = np.mean(isi)
        isi_var = np.var(isi)

        ratio_mean = isi_mean / d
        self.assertLessEqual(0.5, ratio_mean)
        self.assertLessEqual(ratio_mean, 1.5)

        isi_var_th = n / (n / d) ** 2
        ratio_var = isi_var / isi_var_th
        self.assertLessEqual(0.5, ratio_var)
        self.assertLessEqual(ratio_var, 1.5)

    def test_adapting_threshold(self):
        """Check if threshold adaptation works by looking for negative serial
        correlation of ISI."""

        # test parameters
        d = 1e-8
        lam = 30.0
        T = 10000.0

        nest.ResetKernel()
        nrn = nest.Create("pp_psc_delta")

        params = {
            "tau_m": 10.0,
            "C_m": 250.0,
            "dead_time": d,
            "dead_time_random": False,
            "dead_time_shape": 1,
            "with_reset": False,
            "tau_sfa": 34.0,
            "q_sfa": 7.0,  # // mV, reasonable default is 7 mV
            "c_1": 0.0,
            "c_2": lam,
            "c_3": 0.25,
            "I_e": 0.0,
            "t_ref_remaining": 0.0,
        }

        nest.SetStatus(nrn, params)

<<<<<<< HEAD
        sr = nest.Create('spike_recorder')
        nest.Connect(nest.AllToAll(nrn, sr))
=======
        sr = nest.Create("spike_recorder")
        nest.Connect(nrn, sr)
>>>>>>> 4d8d3bf9
        nest.Simulate(T)

        spikes = nest.GetStatus(sr)[0]["events"]["times"]

        # This could fail due to bad luck. However, if it passes once,
        # then it should always do so, since the random numbers are
        # reproducible in NEST. Adaptive threshold changes rate, thus
        # the ratio is not asserted here.
        isi = np.diff(spikes)

        isi_mean = np.mean(isi)
        isi_var = np.var(isi)
        isi_12 = np.sum(isi[:-1] * isi[1:])
        isi_corr = (isi_12 / (len(isi) - 1) - isi_mean**2) / isi_var

        self.assertLessEqual(-1.0, isi_corr)
        self.assertLessEqual(isi_corr, 0.0)


def suite():
    suite = unittest.makeSuite(PpPscDeltaTestCase, "test")
    return suite


def run():
    runner = unittest.TextTestRunner(verbosity=2)
    runner.run(suite())


if __name__ == "__main__":
    run()<|MERGE_RESOLUTION|>--- conflicted
+++ resolved
@@ -58,13 +58,8 @@
 
         nest.SetStatus(nrn, params)
 
-<<<<<<< HEAD
-        sr = nest.Create('spike_recorder')
+        sr = nest.Create("spike_recorder")
         nest.Connect(nest.AllToAll(nrn, sr))
-=======
-        sr = nest.Create("spike_recorder")
-        nest.Connect(nrn, sr)
->>>>>>> 4d8d3bf9
         nest.Simulate(T)
 
         spikes = nest.GetStatus(sr)[0]["events"]["times"]
@@ -112,13 +107,8 @@
 
         nest.SetStatus(nrn, params)
 
-<<<<<<< HEAD
-        sr = nest.Create('spike_recorder')
+        sr = nest.Create("spike_recorder")
         nest.Connect(nest.AllToAll(nrn, sr))
-=======
-        sr = nest.Create("spike_recorder")
-        nest.Connect(nrn, sr)
->>>>>>> 4d8d3bf9
         nest.Simulate(T)
 
         spikes = nest.GetStatus(sr)[0]["events"]["times"]
@@ -177,13 +167,8 @@
 
         nest.SetStatus(nrn, params)
 
-<<<<<<< HEAD
-        sr = nest.Create('spike_recorder')
+        sr = nest.Create("spike_recorder")
         nest.Connect(nest.AllToAll(nrn, sr))
-=======
-        sr = nest.Create("spike_recorder")
-        nest.Connect(nrn, sr)
->>>>>>> 4d8d3bf9
         nest.Simulate(T)
 
         spikes = nest.GetStatus(sr)[0]["events"]["times"]
