--- conflicted
+++ resolved
@@ -45,13 +45,8 @@
         """
         Test simple SynapseCollection.
         """
-<<<<<<< HEAD
-        nrns = nest.Create('iaf_psc_alpha', 2)
-        nest.Connect(nest.AllToAll(nrns, nrns))
-=======
-        nrns = nest.Create("iaf_psc_alpha", 2)
-        nest.Connect(nrns, nrns)
->>>>>>> 4d8d3bf9
+        nrns = nest.Create("iaf_psc_alpha", 2)
+        nest.Connect(nest.AllToAll(nrns, nrns))
 
         get_conns = nest.GetConnections()
 
@@ -68,13 +63,8 @@
         """
         Test get() and set() on SynapseCollection.
         """
-<<<<<<< HEAD
-        nrns = nest.Create('iaf_psc_alpha', 2)
-        nest.Connect(nest.AllToAll(nrns, nrns))
-=======
-        nrns = nest.Create("iaf_psc_alpha", 2)
-        nest.Connect(nrns, nrns)
->>>>>>> 4d8d3bf9
+        nrns = nest.Create("iaf_psc_alpha", 2)
+        nest.Connect(nest.AllToAll(nrns, nrns))
 
         get_conns = nest.GetConnections()
 
@@ -99,13 +89,8 @@
             get_conns.set(source=2)
 
         nest.ResetKernel()
-<<<<<<< HEAD
-        nrns = nest.Create('iaf_psc_alpha', 2)
-        nest.Connect(nest.AllToAll(nrns, nrns))
-=======
-        nrns = nest.Create("iaf_psc_alpha", 2)
-        nest.Connect(nrns, nrns)
->>>>>>> 4d8d3bf9
+        nrns = nest.Create("iaf_psc_alpha", 2)
+        nest.Connect(nest.AllToAll(nrns, nrns))
 
         get_conns = nest.GetConnections()
 
@@ -117,13 +102,8 @@
         """
         Test get() on SynapseCollection
         """
-<<<<<<< HEAD
-        nrns = nest.Create('iaf_psc_alpha', 2)
-        nest.Connect(nest.AllToAll(nrns, nrns))
-=======
-        nrns = nest.Create("iaf_psc_alpha", 2)
-        nest.Connect(nrns, nrns)
->>>>>>> 4d8d3bf9
+        nrns = nest.Create("iaf_psc_alpha", 2)
+        nest.Connect(nest.AllToAll(nrns, nrns))
         conns = nest.GetConnections()
 
         # Key is a string
@@ -157,13 +137,8 @@
         # Now try the same with a single connection
         nest.ResetKernel()
 
-<<<<<<< HEAD
-        nrns = nest.Create('iaf_psc_alpha')
-        nest.Connect(nest.AllToAll(nrns, nrns))
-=======
         nrns = nest.Create("iaf_psc_alpha")
-        nest.Connect(nrns, nrns)
->>>>>>> 4d8d3bf9
+        nest.Connect(nest.AllToAll(nrns, nrns))
         conns = nest.GetConnections()
 
         self.assertEqual(len(conns), 1)
@@ -201,13 +176,8 @@
 
         nrns = nest.Create("iaf_psc_alpha", 4)
 
-<<<<<<< HEAD
         nest.Connect(nest.OneToOne(nrns, nrns))
-        nest.Connect(nest.OneToOne(nrns, nrns, syn_spec=nest.synapsemodels.stdp(alpha=2.)))
-=======
-        nest.Connect(nrns, nrns, "one_to_one")
-        nest.Connect(nrns, nrns, "one_to_one", {"synapse_model": "stdp_synapse", "alpha": 2.0})
->>>>>>> 4d8d3bf9
+        nest.Connect(nest.OneToOne(nrns, nrns, syn_spec=nest.synapsemodels.stdp(alpha=2.0)))
 
         conns = nest.GetConnections()
         alpha_ref = [None] * len(nrns) + [2.0] * len(nrns)
@@ -220,13 +190,8 @@
         Test GetConnections on sliced NodeCollection
         """
 
-<<<<<<< HEAD
-        nrns = nest.Create('iaf_psc_alpha', 10)
-        nest.Connect(nest.AllToAll(nrns, nrns))
-=======
         nrns = nest.Create("iaf_psc_alpha", 10)
-        nest.Connect(nrns, nrns)
->>>>>>> 4d8d3bf9
+        nest.Connect(nest.AllToAll(nrns, nrns))
 
         get_conns = nest.GetConnections(nrns[3:6], nrns[2:8:2])
 
@@ -240,13 +205,8 @@
 
         nest.ResetKernel()
 
-<<<<<<< HEAD
-        nrns = nest.Create('iaf_psc_alpha', 10)
+        nrns = nest.Create("iaf_psc_alpha", 10)
         nest.Connect(nest.OneToOne(nrns, nrns))
-=======
-        nrns = nest.Create("iaf_psc_alpha", 10)
-        nest.Connect(nrns, nrns, {"rule": "one_to_one"})
->>>>>>> 4d8d3bf9
 
         get_conns = nest.GetConnections(nrns[3:6], nrns[2:8:2])
 
@@ -260,13 +220,8 @@
 
         nest.ResetKernel()
 
-<<<<<<< HEAD
-        nrns = nest.Create('iaf_psc_alpha', 10)
+        nrns = nest.Create("iaf_psc_alpha", 10)
         nest.Connect(nest.OneToOne(nrns[3:6], nrns[2:8:2]))
-=======
-        nrns = nest.Create("iaf_psc_alpha", 10)
-        nest.Connect(nrns[3:6], nrns[2:8:2], {"rule": "one_to_one"})
->>>>>>> 4d8d3bf9
 
         get_conns = nest.GetConnections(nrns[3:6], nrns[2:8:2])
 
@@ -282,35 +237,10 @@
         """
         Test GetConnections with synapse_model
         """
-<<<<<<< HEAD
-        nrns = nest.Create('iaf_psc_alpha', 10)
+        nrns = nest.Create("iaf_psc_alpha", 10)
         nest.Connect(nest.AllToAll(nrns[:4], nrns[2:6], syn_spec=nest.synapsemodels.stdp()))
         nest.Connect(nest.OneToOne(nrns[5:7], nrns[8:], syn_spec=nest.synapsemodels.tsodyks()))
-        nest.Connect(nest.AllToAll(nrns[7:], nrns[:5], syn_spec=nest.synapsemodels.stdp_triplet(weight=5.)))
-
-        get_conn_1 = nest.GetConnections(nrns, nrns,
-                                         synapse_model='stdp_synapse')
-        get_conn_2 = nest.GetConnections(nrns, nrns,
-                                         synapse_model='tsodyks_synapse')
-        get_conn_3 = nest.GetConnections(nrns, nrns,
-                                         synapse_model='stdp_triplet_synapse')
-
-        sources_1 = get_conn_1.get('source')
-        sources_2 = get_conn_2.get('source')
-        sources_3 = get_conn_3.get('source')
-        targets_1 = get_conn_1.get('target')
-        targets_2 = get_conn_2.get('target')
-        targets_3 = get_conn_3.get('target')
-
-        self.assertEqual(sources_1,
-                         [1, 1, 1, 1, 2, 2, 2, 2, 3, 3, 3, 3, 4, 4, 4, 4])
-=======
-        nrns = nest.Create("iaf_psc_alpha", 10)
-        nest.Connect(nrns[:4], nrns[2:6], syn_spec={"synapse_model": "stdp_synapse"})
-        nest.Connect(
-            nrns[5:7], nrns[8:], conn_spec={"rule": "one_to_one"}, syn_spec={"synapse_model": "tsodyks_synapse"}
-        )
-        nest.Connect(nrns[7:], nrns[:5], syn_spec={"synapse_model": "stdp_triplet_synapse", "weight": 5.0})
+        nest.Connect(nest.AllToAll(nrns[7:], nrns[:5], syn_spec=nest.synapsemodels.stdp_triplet(weight=5.0)))
 
         get_conn_1 = nest.GetConnections(nrns, nrns, synapse_model="stdp_synapse")
         get_conn_2 = nest.GetConnections(nrns, nrns, synapse_model="tsodyks_synapse")
@@ -324,7 +254,6 @@
         targets_3 = get_conn_3.get("target")
 
         self.assertEqual(sources_1, [1, 1, 1, 1, 2, 2, 2, 2, 3, 3, 3, 3, 4, 4, 4, 4])
->>>>>>> 4d8d3bf9
         self.assertEqual(sources_2, [6, 7])
         self.assertEqual(sources_3, [8, 8, 8, 8, 8, 9, 9, 9, 9, 9, 10, 10, 10, 10, 10])
         self.assertEqual(targets_1.sort(), [3, 4, 5, 6, 3, 4, 5, 6, 3, 4, 5, 6, 3, 4, 5, 6].sort())
@@ -342,13 +271,8 @@
         """
         Test get on SynapseCollection with pandas output
         """
-<<<<<<< HEAD
-        nrn = nest.Create('iaf_psc_alpha')
+        nrn = nest.Create("iaf_psc_alpha")
         nest.Connect(nest.AllToAll(nrn, nrn))
-=======
-        nrn = nest.Create("iaf_psc_alpha")
-        nest.Connect(nrn, nrn)
->>>>>>> 4d8d3bf9
         conns = nest.GetConnections()
 
         expected_syn_id = nest.GetDefaults("static_synapse", "synapse_modelid")
@@ -379,13 +303,8 @@
 
         nest.ResetKernel()
 
-<<<<<<< HEAD
-        nrns = nest.Create('iaf_psc_alpha', 2)
-        nest.Connect(nest.AllToAll(nrns, nrns))
-=======
-        nrns = nest.Create("iaf_psc_alpha", 2)
-        nest.Connect(nrns, nrns)
->>>>>>> 4d8d3bf9
+        nrns = nest.Create("iaf_psc_alpha", 2)
+        nest.Connect(nest.AllToAll(nrns, nrns))
         conns = nest.GetConnections()
 
         conns_val = conns.get(output="pandas")
@@ -425,13 +344,8 @@
         self.assertEqual(conns.get(), {})
         self.assertEqual(conns.get("weight"), ())
 
-<<<<<<< HEAD
-        nrns = nest.Create('iaf_psc_alpha', 2)
+        nrns = nest.Create("iaf_psc_alpha", 2)
         nest.Connect(nest.OneToOne(nrns, nrns))
-=======
-        nrns = nest.Create("iaf_psc_alpha", 2)
-        nest.Connect(nrns, nrns, "one_to_one")
->>>>>>> 4d8d3bf9
         conns = nest.GetConnections()
         self.assertEqual(len(conns), 2)
 
@@ -444,22 +358,6 @@
         """
         Test the str functionality of SynapseCollection
         """
-<<<<<<< HEAD
-        ref_str = (' source   target   synapse model   weight   delay \n' +
-                   '-------- -------- --------------- -------- -------\n' +
-                   '      1        4  static_synapse    1.000   1.000\n' +
-                   '      2        4  static_synapse    2.000   1.000\n' +
-                   '      1        3    stdp_synapse    4.000   1.000\n' +
-                   '      1        4    stdp_synapse    3.000   1.000\n' +
-                   '      2        3    stdp_synapse    3.000   1.000\n' +
-                   '      2        4    stdp_synapse    2.000   1.000')
-
-        s_nodes = nest.Create('iaf_psc_alpha', 2)
-        t_nodes = nest.Create('iaf_psc_alpha', 3)
-
-        nest.Connect(nest.AllToAll(s_nodes, t_nodes[1], syn_spec=nest.synapsemodels.static(weight=[[1., 2.]])))
-        nest.Connect(nest.AllToAll(s_nodes, t_nodes[:2], syn_spec=nest.synapsemodels.stdp(weight=[[4., 3.], [3., 2.]])))
-=======
         ref_str = (
             " source   target   synapse model   weight   delay \n"
             + "-------- -------- --------------- -------- -------\n"
@@ -474,11 +372,10 @@
         s_nodes = nest.Create("iaf_psc_alpha", 2)
         t_nodes = nest.Create("iaf_psc_alpha", 3)
 
-        nest.Connect(s_nodes, t_nodes[1], syn_spec={"weight": [[1.0, 2.0]]})
+        nest.Connect(nest.AllToAll(s_nodes, t_nodes[1], syn_spec=nest.synapsemodels.static(weight=[[1.0, 2.0]])))
         nest.Connect(
-            s_nodes, t_nodes[:2], syn_spec={"synapse_model": "stdp_synapse", "weight": [[4.0, 3.0], [3.0, 2.0]]}
+            nest.AllToAll(s_nodes, t_nodes[:2], syn_spec=nest.synapsemodels.stdp(weight=[[4.0, 3.0], [3.0, 2.0]]))
         )
->>>>>>> 4d8d3bf9
 
         conns = nest.GetConnections()
         self.assertEqual(ref_str, str(conns))
