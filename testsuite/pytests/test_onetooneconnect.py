# -*- coding: utf-8 -*-
#
# test_onetooneconnect.py
#
# This file is part of NEST.
#
# Copyright (C) 2004 The NEST Initiative
#
# NEST is free software: you can redistribute it and/or modify
# it under the terms of the GNU General Public License as published by
# the Free Software Foundation, either version 2 of the License, or
# (at your option) any later version.
#
# NEST is distributed in the hope that it will be useful,
# but WITHOUT ANY WARRANTY; without even the implied warranty of
# MERCHANTABILITY or FITNESS FOR A PARTICULAR PURPOSE.  See the
# GNU General Public License for more details.
#
# You should have received a copy of the GNU General Public License
# along with NEST.  If not, see <http://www.gnu.org/licenses/>.

"""
UnitTests for the PyNEST connect API.
"""

import unittest
import nest


@nest.ll_api.check_stack
class OneToOneConnectTestCase(unittest.TestCase):
    """Tests of Connect with OneToOne pattern"""

    def setUp(self):
        nest.ResetKernel()

    def test_ConnectPrePost(self):
        """Connect pre to post"""

        pre = nest.Create("iaf_psc_alpha", 2)
        post = nest.Create("iaf_psc_alpha", 2)
        nest.Connect(nest.OneToOne(pre, post))
        connections = nest.GetConnections(pre)
        targets = connections.get("target")
        self.assertEqual(list(targets), post.tolist())

    def test_ConnectPrePostParams(self):
        """Connect pre to post with a params dict"""

        pre = nest.Create("iaf_psc_alpha", 2)
        post = nest.Create("iaf_psc_alpha", 2)
        nest.Connect(nest.OneToOne(pre, post, syn_spec=nest.synapsemodels.static(weight=2.0)))
        connections = nest.GetConnections(pre)
        weights = connections.get("weight")
        self.assertEqual(weights, [2.0, 2.0])

        nest.ResetKernel()
        pre = nest.Create("iaf_psc_alpha", 2)
        post = nest.Create("iaf_psc_alpha", 2)
<<<<<<< HEAD
        nest.Connect(nest.OneToOne(pre, post, syn_spec=nest.synapsemodels.static(weight=[2.0, 3.0])))
=======
        nest.Connect(pre, post, conn_spec={"rule": "one_to_one"}, syn_spec={"weight": [2.0, 3.0]})
>>>>>>> 4d8d3bf9
        connections = nest.GetConnections(pre)
        weights = connections.get("weight")
        self.assertEqual(weights, [2.0, 3.0])

    def test_ConnectPrePostWD(self):
        """Connect pre to post with a weight and delay"""

        pre = nest.Create("iaf_psc_alpha", 2)
        post = nest.Create("iaf_psc_alpha", 2)
<<<<<<< HEAD
        nest.Connect(nest.OneToOne(pre, post, syn_spec=nest.synapsemodels.static(weight=2.0, delay=2.0)))
=======
        nest.Connect(pre, post, conn_spec={"rule": "one_to_one"}, syn_spec={"weight": 2.0, "delay": 2.0})
>>>>>>> 4d8d3bf9
        connections = nest.GetConnections(pre)
        weights = connections.get("weight")
        delays = connections.get("delay")
        self.assertEqual(weights, [2.0, 2.0])
        self.assertEqual(delays, [2.0, 2.0])

        nest.ResetKernel()
        pre = nest.Create("iaf_psc_alpha", 2)
        post = nest.Create("iaf_psc_alpha", 2)
<<<<<<< HEAD
        nest.Connect(nest.OneToOne(pre, post, syn_spec=nest.synapsemodels.static(weight=[2.0, 3.0], delay=[2.0, 3.0])))
=======
        nest.Connect(pre, post, conn_spec={"rule": "one_to_one"}, syn_spec={"weight": [2.0, 3.0], "delay": [2.0, 3.0]})
>>>>>>> 4d8d3bf9
        connections = nest.GetConnections(pre)
        weights = connections.get("weight")
        delays = connections.get("delay")
        self.assertEqual(weights, [2.0, 3.0])
        self.assertEqual(delays, [2.0, 3.0])

    def test_IllegalConnection(self):
        """Wrong Connections"""

<<<<<<< HEAD
        n = nest.Create('iaf_psc_alpha')
        vm = nest.Create('voltmeter')
=======
        n = nest.Create("iaf_psc_alpha")
        vm = nest.Create("voltmeter")
        sr = nest.Create("spike_recorder")
>>>>>>> 4d8d3bf9

        nest.Connect(nest.OneToOne(n, vm))
        self.assertRaisesRegex(nest.kernel.NESTError, "IllegalConnection", nest.BuildNetwork)

        nest.ResetKernel()
        n = nest.Create('iaf_psc_alpha')
        sr = nest.Create('spike_recorder')
        nest.Connect(nest.OneToOne(sr, n))
        self.assertRaisesRegex(nest.kernel.NESTError, "IllegalConnection", nest.BuildNetwork)


def suite():
    suite = unittest.makeSuite(OneToOneConnectTestCase, "test")
    return suite


def run():
    runner = unittest.TextTestRunner(verbosity=2)
    runner.run(suite())


if __name__ == "__main__":
    run()<|MERGE_RESOLUTION|>--- conflicted
+++ resolved
@@ -57,11 +57,7 @@
         nest.ResetKernel()
         pre = nest.Create("iaf_psc_alpha", 2)
         post = nest.Create("iaf_psc_alpha", 2)
-<<<<<<< HEAD
         nest.Connect(nest.OneToOne(pre, post, syn_spec=nest.synapsemodels.static(weight=[2.0, 3.0])))
-=======
-        nest.Connect(pre, post, conn_spec={"rule": "one_to_one"}, syn_spec={"weight": [2.0, 3.0]})
->>>>>>> 4d8d3bf9
         connections = nest.GetConnections(pre)
         weights = connections.get("weight")
         self.assertEqual(weights, [2.0, 3.0])
@@ -71,11 +67,7 @@
 
         pre = nest.Create("iaf_psc_alpha", 2)
         post = nest.Create("iaf_psc_alpha", 2)
-<<<<<<< HEAD
         nest.Connect(nest.OneToOne(pre, post, syn_spec=nest.synapsemodels.static(weight=2.0, delay=2.0)))
-=======
-        nest.Connect(pre, post, conn_spec={"rule": "one_to_one"}, syn_spec={"weight": 2.0, "delay": 2.0})
->>>>>>> 4d8d3bf9
         connections = nest.GetConnections(pre)
         weights = connections.get("weight")
         delays = connections.get("delay")
@@ -85,11 +77,7 @@
         nest.ResetKernel()
         pre = nest.Create("iaf_psc_alpha", 2)
         post = nest.Create("iaf_psc_alpha", 2)
-<<<<<<< HEAD
         nest.Connect(nest.OneToOne(pre, post, syn_spec=nest.synapsemodels.static(weight=[2.0, 3.0], delay=[2.0, 3.0])))
-=======
-        nest.Connect(pre, post, conn_spec={"rule": "one_to_one"}, syn_spec={"weight": [2.0, 3.0], "delay": [2.0, 3.0]})
->>>>>>> 4d8d3bf9
         connections = nest.GetConnections(pre)
         weights = connections.get("weight")
         delays = connections.get("delay")
@@ -99,21 +87,15 @@
     def test_IllegalConnection(self):
         """Wrong Connections"""
 
-<<<<<<< HEAD
-        n = nest.Create('iaf_psc_alpha')
-        vm = nest.Create('voltmeter')
-=======
         n = nest.Create("iaf_psc_alpha")
         vm = nest.Create("voltmeter")
-        sr = nest.Create("spike_recorder")
->>>>>>> 4d8d3bf9
 
         nest.Connect(nest.OneToOne(n, vm))
         self.assertRaisesRegex(nest.kernel.NESTError, "IllegalConnection", nest.BuildNetwork)
 
         nest.ResetKernel()
-        n = nest.Create('iaf_psc_alpha')
-        sr = nest.Create('spike_recorder')
+        n = nest.Create("iaf_psc_alpha")
+        sr = nest.Create("spike_recorder")
         nest.Connect(nest.OneToOne(sr, n))
         self.assertRaisesRegex(nest.kernel.NESTError, "IllegalConnection", nest.BuildNetwork)
 
