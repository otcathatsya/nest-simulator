# -*- coding: utf-8 -*-
#
# test_get_set.py
#
# This file is part of NEST.
#
# Copyright (C) 2004 The NEST Initiative
#
# NEST is free software: you can redistribute it and/or modify
# it under the terms of the GNU General Public License as published by
# the Free Software Foundation, either version 2 of the License, or
# (at your option) any later version.
#
# NEST is distributed in the hope that it will be useful,
# but WITHOUT ANY WARRANTY; without even the implied warranty of
# MERCHANTABILITY or FITNESS FOR A PARTICULAR PURPOSE.  See the
# GNU General Public License for more details.
#
# You should have received a copy of the GNU General Public License
# along with NEST.  If not, see <http://www.gnu.org/licenses/>.

"""
NodeCollection get/set tests
"""

import json
import unittest

import nest

try:
    import numpy as np

    HAVE_NUMPY = True
except ImportError:
    HAVE_NUMPY = False

try:
    import pandas
    import pandas.testing as pt

    HAVE_PANDAS = True
except ImportError:
    HAVE_PANDAS = False


@nest.ll_api.check_stack
class TestNestGetSet(unittest.TestCase):
    """nest module get/set tests"""

    def setUp(self):
        nest.ResetKernel()

    def test_get(self):
        """
        Test the `nest` module's `.get` function, `KernelAttribute` access and errors on
        unknown attribute access.
        """

        # TestCase.setUp calls ResetKernel so kernel attributes should be equal to their
        # defaults. Test should also error if there is a problem in general with the
        # `.get` mechanism.
        kst = nest.get("keep_source_table")
        self.assertEqual(type(nest).keep_source_table._default, kst, "get value not equal to default after ResetKernel")
        self.assertEqual(kst, nest.keep_source_table, "kernel attribute value not equal to get value")
        # Getting the value of unknown attributes should error. The test should also error if there is
        # a problem with possible `__getattr__` implementations.
        with self.assertRaises(AttributeError, msg="no AttributeError for unknown attribute"):
            nest.accessAbsolutelyUnknownThingOnNestModule
        with self.assertRaises(KeyError, msg="no KeyError for unknown get key"):
            nest.get("accessAbsolutelyUnknownKernelAttribute")

    def test_set(self):
        """
        Test the `nest` module's `.set` function, `KernelAttribute` assignment and errors
        on unknown attribute assignment.
        """

        # Test setting one existing kernel parameter as an exemplary for all
        # (we just want to test the Python interface, not the setting mechanism itself)
        nest.set(rng_seed=12345)
        self.assertEqual(nest.rng_seed, 12345, "nest.set() failed")
        nest.rng_seed = 345678
        self.assertEqual(nest.rng_seed, 345678, "Setting kernel attribute failed")

        # Setting the value of unknown attributes should error. Prevents user errors.
        with self.assertRaises(AttributeError, msg="arbitrary attribute assignment passed"):
            nest.absolutelyUnknownThingOnNestModule = 5

        # Don't allow non-KA to be replaced on the module.
        with self.assertRaises(AttributeError, msg="known attribute assignment passed"):
            nest.get = 5


@nest.ll_api.check_stack
class TestNodeCollectionGetSet(unittest.TestCase):
    """NodeCollection get/set tests"""

    def setUp(self):
        nest.ResetKernel()

    def test_get(self):
        """
        Test that get function works as expected.
        """

        nodes = nest.Create("iaf_psc_alpha", 10)

        C_m = nodes.get("C_m")
        node_ids = nodes.get("global_id")
        E_L = nodes.get("E_L")
        V_m = nodes.get("V_m")
        t_ref = nodes.get("t_ref")
        g = nodes.get(["local", "thread", "vp"])
        local = g["local"]
        thread = g["thread"]
        vp = g["vp"]

        self.assertEqual(C_m, (250.0, 250.0, 250.0, 250.0, 250.0, 250.0, 250.0, 250.0, 250.0, 250.0))
        self.assertEqual(node_ids, tuple(range(1, 11)))
        self.assertEqual(E_L, (-70.0, -70.0, -70.0, -70.0, -70.0, -70.0, -70.0, -70.0, -70.0, -70.0))
        self.assertEqual(V_m, (-70.0, -70.0, -70.0, -70.0, -70.0, -70.0, -70.0, -70.0, -70.0, -70.0))
        self.assertEqual(t_ref, (2.0, 2.0, 2.0, 2.0, 2.0, 2.0, 2.0, 2.0, 2.0, 2.0))
        self.assertTrue(local)
        self.assertEqual(thread, (0, 0, 0, 0, 0, 0, 0, 0, 0, 0))
        self.assertEqual(vp, (0, 0, 0, 0, 0, 0, 0, 0, 0, 0))

        g_reference = {
            "local": (True, True, True, True, True, True, True, True, True, True),
            "thread": (0, 0, 0, 0, 0, 0, 0, 0, 0, 0),
            "vp": (0, 0, 0, 0, 0, 0, 0, 0, 0, 0),
        }
        self.assertEqual(g, g_reference)

    def test_SetStatus_and_GetStatus(self):
        """
        Test that SetStatus and GetStatus works as expected with
        NodeCollection

        NOTE: This test was moved from test_NodeCollection.py and may overlap
        with test already present in this test suite. If that is the case,
        consider to just drop this test.
        """

        num_nodes = 10
        n = nest.Create("iaf_psc_alpha", num_nodes)
        nest.SetStatus(n, {"V_m": 3.5})
        self.assertEqual(nest.GetStatus(n, "V_m")[0], 3.5)

        V_m = [1.0, 2.0, 3.0, 4.0, 5.0, 6.0, 7.0, 8.0, 9.0, 10.0]
        nest.SetStatus(n, "V_m", V_m)
        for i in range(num_nodes):
            self.assertEqual(nest.GetStatus(n, "V_m")[i], V_m[i])

        with self.assertRaises(TypeError):
            nest.SetStatus(n, [{"V_m": 34.0}, {"V_m": -5.0}])

        nest.ResetKernel()

        nc = nest.Create("iaf_psc_exp", 5)  # noqa: F841

        with self.assertRaises(nest.kernel.NESTError):
            nest.SetStatus(n, {"V_m": -40.0})
        with self.assertRaises(nest.kernel.NESTError):
            nest.GetStatus(n)

        nest.ResetKernel()
        n = nest.Create("iaf_psc_alpha", 3)
        nest.SetStatus(n, [{"V_m": 10.0}, {"V_m": -10.0}, {"V_m": -20.0}])
        self.assertEqual(nest.GetStatus(n, "V_m"), (10.0, -10.0, -20.0))

    def test_set_on_empty_node_collection(self):
        """
        Checks that setting on empty NC does not raise an error.

        NOTE: This test was moved from test_NodeCollection.py and may overlap
        with test already present in this test suite. If that is the case,
        consider to just drop this test.
        """

        for empty_nc in [nest.NodeCollection(), nest.NodeCollection([])]:
            self.assertIsNone(empty_nc.set())

    def test_get_sliced(self):
        """
        Test that get works on sliced NodeCollections
        """
        nodes = nest.Create("iaf_psc_alpha", 10)

        V_m = nodes[2:5].get("V_m")
        g = nodes[5:7].get(["t_ref", "tau_m"])
        C_m = nodes[2:9:2].get("C_m")

        self.assertEqual(V_m, (-70.0, -70.0, -70.0))
        self.assertEqual(g["t_ref"], (2.0, 2.0))
        self.assertEqual(C_m, (250.0, 250.0, 250.0, 250.0))

    def test_get_composite(self):
        """
        Test that get function works on composite NodeCollections
        """
        n1 = nest.Create("iaf_psc_alpha", 2)
        n2 = nest.Create("iaf_psc_delta", 2)
        n3 = nest.Create("iaf_psc_exp")
        n4 = nest.Create("iaf_psc_alpha", 3)

        n1.set(V_m=[-77.0, -88.0])
        n3.set({"V_m": -55.0})

        n1.set(C_m=[251.0, 252.0])
        n2.set(C_m=[253.0, 254.0])
        n3.set({"C_m": 255.0})
        n4.set(C_m=[256.0, 257.0, 258.0])

        n5 = n1 + n2 + n3 + n4

        status_dict = n5.get()

        # Check that we get values in correct order
        vm_ref = (-77.0, -88.0, -70.0, -70.0, -55, -70.0, -70.0, -70.0)
        self.assertEqual(status_dict["V_m"], vm_ref)

        # Check that we get None where not applicable
        # tau_syn_ex is part of iaf_psc_alpha
        tau_ref = (2.0, 2.0, None, None, 2.0, 2.0, 2.0, 2.0)
        self.assertEqual(status_dict["tau_syn_ex"], tau_ref)

        # refractory_input is part of iaf_psc_delta
        refrac_ref = (None, None, False, False, None, None, None, None)

        self.assertEqual(status_dict["refractory_input"], refrac_ref)

        # Check that calling get with string works on composite NCs, both on
        # parameters all the models have, and on individual parameters.
        Cm_ref = [x * 1.0 for x in range(251, 259)]
        Cm = n5.get("C_m")
        self.assertEqual(list(Cm), Cm_ref)

        refrac = n5.get("refractory_input")
        self.assertEqual(refrac, refrac_ref)

    @unittest.skipIf(not HAVE_NUMPY, "NumPy package is not available")
    def test_get_different_size(self):
        """
        Test get with different input for different sizes of NodeCollections
        """
        single_sr = nest.Create("spike_recorder", 1)
        multi_sr = nest.Create("spike_recorder", 10)
        empty_array_float = np.array([], dtype=np.float64)
        empty_array_int = np.array([], dtype=np.int64)

        # Single node, literal parameter
        self.assertEqual(single_sr.get("start"), 0.0)

        # Single node, array parameter
        self.assertEqual(single_sr.get(["start", "time_in_steps"]), {"start": 0.0, "time_in_steps": False})

        # Single node, hierarchical with literal parameter
        np.testing.assert_array_equal(single_sr.get("events", "times"), empty_array_float)

        # Multiple nodes, hierarchical with literal parameter
        values = multi_sr.get("events", "times")
        for v in values:
            np.testing.assert_array_equal(v, empty_array_float)

        # Single node, hierarchical with array parameter
        values = single_sr.get("events", ["senders", "times"])
        self.assertEqual(len(values), 2)
        self.assertTrue("senders" in values)
        self.assertTrue("times" in values)
        np.testing.assert_array_equal(values["senders"], empty_array_int)
        np.testing.assert_array_equal(values["times"], empty_array_float)

        # Multiple nodes, hierarchical with array parameter
        values = multi_sr.get("events", ["senders", "times"])
        self.assertEqual(len(values), 2)
        self.assertTrue("senders" in values)
        self.assertTrue("times" in values)
        self.assertEqual(len(values["senders"]), len(multi_sr))
        for v in values["senders"]:
            np.testing.assert_array_equal(v, empty_array_int)
        for v in values["times"]:
            np.testing.assert_array_equal(v, empty_array_float)

        # Single node, no parameter (gets all values)
        values = single_sr.get()
        num_values_single_sr = len(values.keys())
        self.assertEqual(values["start"], 0.0)

        # Multiple nodes, no parameter (gets all values)
        values = multi_sr.get()
        self.assertEqual(len(values.keys()), num_values_single_sr)
        self.assertEqual(values["start"], tuple(0.0 for i in range(len(multi_sr))))

    @unittest.skipIf(not HAVE_PANDAS, "Pandas package is not available")
    def test_get_pandas(self):
        """
        Test that get function with Pandas output works as expected.
        """
        single_sr = nest.Create("spike_recorder", 1)
        multi_sr = nest.Create("spike_recorder", 10)
        empty_array_float = np.array([], dtype=np.float64)

        # Single node, literal parameter
        pt.assert_frame_equal(
            single_sr.get("start", output="pandas"), pandas.DataFrame({"start": [0.0]}, index=tuple(single_sr.tolist()))
        )

        # Multiple nodes, literal parameter
        pt.assert_frame_equal(
            multi_sr.get("start", output="pandas"),
            pandas.DataFrame({"start": [0.0 for i in range(len(multi_sr))]}, index=tuple(multi_sr.tolist())),
        )

        # Single node, array parameter
        pt.assert_frame_equal(
            single_sr.get(["start", "n_events"], output="pandas"),
            pandas.DataFrame({"start": [0.0], "n_events": [0]}, index=tuple(single_sr.tolist())),
        )

        # Multiple nodes, array parameter
        ref_dict = {"start": [0.0 for i in range(len(multi_sr))], "n_events": [0]}
        pt.assert_frame_equal(
            multi_sr.get(["start", "n_events"], output="pandas"),
            pandas.DataFrame(ref_dict, index=tuple(multi_sr.tolist())),
        )

        # Single node, hierarchical with literal parameter
        pt.assert_frame_equal(
            single_sr.get("events", "times", output="pandas"),
            pandas.DataFrame({"times": [[]]}, index=tuple(single_sr.tolist())),
        )

        # Multiple nodes, hierarchical with literal parameter
        ref_dict = {"times": [empty_array_float for i in range(len(multi_sr))]}
        pt.assert_frame_equal(
            multi_sr.get("events", "times", output="pandas"), pandas.DataFrame(ref_dict, index=tuple(multi_sr.tolist()))
        )

        # Single node, hierarchical with array parameter
        ref_df = pandas.DataFrame({"times": [[]], "senders": [[]]}, index=tuple(single_sr.tolist()))
        ref_df = ref_df.reindex(sorted(ref_df.columns), axis=1)
        pt.assert_frame_equal(single_sr.get("events", ["senders", "times"], output="pandas"), ref_df)

        # Multiple nodes, hierarchical with array parameter
        ref_dict = {"times": [[] for i in range(len(multi_sr))], "senders": [[] for i in range(len(multi_sr))]}
        ref_df = pandas.DataFrame(ref_dict, index=tuple(multi_sr.tolist()))
        ref_df = ref_df.reindex(sorted(ref_df.columns), axis=1)
        sr_df = multi_sr.get("events", ["senders", "times"], output="pandas")
        sr_df = sr_df.reindex(sorted(sr_df.columns), axis=1)
        pt.assert_frame_equal(sr_df, ref_df)

        # Single node, no parameter (gets all values)
        values = single_sr.get(output="pandas")
        num_values_single_sr = values.shape[1]
        self.assertEqual(values["start"][tuple(single_sr.tolist())[0]], 0.0)

        # Multiple nodes, no parameter (gets all values)
        values = multi_sr.get(output="pandas")
        self.assertEqual(values.shape, (len(multi_sr), num_values_single_sr))
        pt.assert_series_equal(
            values["start"],
            pandas.Series({key: 0.0 for key in tuple(multi_sr.tolist())}, dtype=np.float64, name="start"),
        )

        # With data in events
<<<<<<< HEAD
        nodes = nest.Create('iaf_psc_alpha', 10)
        pg = nest.Create('poisson_generator', {'rate': 70000.0})
        nest.Connect(nest.AllToAll(pg, nodes))
        nest.Connect(nest.AllToAll(nodes, single_sr))
        nest.Connect(nest.OneToOne(nodes, multi_sr))
=======
        nodes = nest.Create("iaf_psc_alpha", 10)
        pg = nest.Create("poisson_generator", {"rate": 70000.0})
        nest.Connect(pg, nodes)
        nest.Connect(nodes, single_sr)
        nest.Connect(nodes, multi_sr, "one_to_one")
>>>>>>> 4d8d3bf9
        nest.Simulate(50)

        ref_values = single_sr.get("events", ["senders", "times"])
        ref_df = pandas.DataFrame(
            {key: [ref_values[key]] for key in ["senders", "times"]}, index=tuple(single_sr.tolist())
        )
        sd_df = single_sr.get("events", ["senders", "times"], output="pandas")
        pt.assert_frame_equal(sd_df, ref_df)

        ref_values = multi_sr.get("events", ["senders", "times"])
        ref_df = pandas.DataFrame(ref_values, index=tuple(multi_sr.tolist()))
        sd_df = multi_sr.get("events", ["senders", "times"], output="pandas")
        pt.assert_frame_equal(sd_df, ref_df)

    def test_get_JSON(self):
        """
        Test that get function with json output works as expected.
        """
        single_sr = nest.Create("spike_recorder", 1)
        multi_sr = nest.Create("spike_recorder", 10)

        # Single node, literal parameter
        self.assertEqual(json.loads(single_sr.get("start", output="json")), 0.0)

        # Multiple nodes, literal parameter
        self.assertEqual(json.loads(multi_sr.get("start", output="json")), len(multi_sr) * [0.0])

        # Single node, array parameter
        ref_dict = {"start": 0.0, "n_events": 0}
        self.assertEqual(json.loads(single_sr.get(["start", "n_events"], output="json")), ref_dict)

        # Multiple nodes, array parameter
        ref_dict = {"start": len(multi_sr) * [0.0], "n_events": len(multi_sr) * [0]}
        self.assertEqual(json.loads(multi_sr.get(["start", "n_events"], output="json")), ref_dict)

        # Single node, hierarchical with literal parameter
        self.assertEqual(json.loads(single_sr.get("events", "times", output="json")), [])

        # Multiple nodes, hierarchical with literal parameter
        ref_list = len(multi_sr) * [[]]
        self.assertEqual(json.loads(multi_sr.get("events", "times", output="json")), ref_list)

        # Single node, hierarchical with array parameter
        ref_dict = {"senders": [], "times": []}
        self.assertEqual(json.loads(single_sr.get("events", ["senders", "times"], output="json")), ref_dict)

        # Multiple nodes, hierarchical with array parameter
        ref_dict = {"times": len(multi_sr) * [[]], "senders": len(multi_sr) * [[]]}
        self.assertEqual(json.loads(multi_sr.get("events", ["senders", "times"], output="json")), ref_dict)

        # Single node, no parameter (gets all values)
        values = json.loads(single_sr.get(output="json"))
        num_values_single_sr = len(values)
        self.assertEqual(values["start"], 0.0)

        # Multiple nodes, no parameter (gets all values)
        values = json.loads(multi_sr.get(output="json"))
        self.assertEqual(len(values), num_values_single_sr)
        self.assertEqual(values["start"], len(multi_sr) * [0.0])

        # With data in events
<<<<<<< HEAD
        nodes = nest.Create('iaf_psc_alpha', 10)
        pg = nest.Create('poisson_generator', {'rate': 70000.0})
        nest.Connect(nest.AllToAll(pg, nodes))
        nest.Connect(nest.AllToAll(nodes, single_sr))
        nest.Connect(nest.OneToOne(nodes, multi_sr))
=======
        nodes = nest.Create("iaf_psc_alpha", 10)
        pg = nest.Create("poisson_generator", {"rate": 70000.0})
        nest.Connect(pg, nodes)
        nest.Connect(nodes, single_sr)
        nest.Connect(nodes, multi_sr, "one_to_one")
>>>>>>> 4d8d3bf9
        nest.Simulate(50)

        sd_ref = single_sr.get("events", ["senders", "times"])
        sd_json = single_sr.get("events", ["senders", "times"], output="json")
        sd_dict = json.loads(sd_json)
        self.assertEqual(len(sd_dict.keys()), 2)
        self.assertEqual(sorted(sd_dict.keys()), sorted(sd_ref.keys()))
        for key in ["senders", "times"]:
            self.assertEqual(list(sd_ref[key]), list(sd_dict[key]))

        multi_sr_ref = multi_sr.get("events", ["senders", "times"])
        multi_sr_json = multi_sr.get("events", ["senders", "times"], output="json")
        multi_sr_dict = json.loads(multi_sr_json)
        self.assertEqual(len(multi_sr_dict.keys()), 2)
        self.assertEqual(sorted(multi_sr_dict.keys()), sorted(multi_sr_ref.keys()))
        for key in ["senders", "times"]:
            multi_sr_ref_element = [list(element) for element in multi_sr_ref[key]]
            self.assertEqual(multi_sr_ref_element, multi_sr_dict[key])

    def test_set(self):
        """
        Test that set function works as expected.
        """

        nodes = nest.Create("iaf_psc_alpha", 10)

        # Dict to set same value for all nodes.
        nodes.set({"C_m": 100.0})
        C_m = nodes.get("C_m")
        self.assertEqual(C_m, (100.0, 100.0, 100.0, 100.0, 100.0, 100.0, 100.0, 100.0, 100.0, 100.0))

        # Set same value for all nodes.
        nodes.set(tau_Ca=500.0)
        tau_Ca = nodes.get("tau_Ca")
        self.assertEqual(tau_Ca, (500.0, 500.0, 500.0, 500.0, 500.0, 500.0, 500.0, 500.0, 500.0, 500.0))

        # List of dicts, where each dict corresponds to a single node.
        nodes.set(
            (
                {"V_m": 10.0},
                {"V_m": 20.0},
                {"V_m": 30.0},
                {"V_m": 40.0},
                {"V_m": 50.0},
                {"V_m": 60.0},
                {"V_m": 70.0},
                {"V_m": 80.0},
                {"V_m": 90.0},
                {"V_m": -100.0},
            )
        )
        V_m = nodes.get("V_m")
        self.assertEqual(V_m, (10.0, 20.0, 30.0, 40.0, 50.0, 60.0, 70.0, 80.0, 90.0, -100.0))

        # Set value of a parameter based on list. List must be length of nodes.
        nodes.set(V_reset=[-85.0, -82.0, -80.0, -77.0, -75.0, -72.0, -70.0, -67.0, -65.0, -62.0])
        V_reset = nodes.get("V_reset")
        self.assertEqual(V_reset, (-85.0, -82.0, -80.0, -77.0, -75.0, -72.0, -70.0, -67.0, -65.0, -62.0))

        with self.assertRaises(IndexError):
            nodes.set(V_reset=[-85.0, -82.0, -80.0, -77.0, -75.0])

        # Set different parameters with a dictionary.
        nodes.set({"t_ref": 44.0, "tau_m": 2.0, "tau_minus": 42.0})
        g = nodes.get(["t_ref", "tau_m", "tau_minus"])
        self.assertEqual(g["t_ref"], (44.0, 44.0, 44.0, 44.0, 44.0, 44.0, 44.0, 44.0, 44.0, 44.0))
        self.assertEqual(g["tau_m"], (2.0, 2.0, 2.0, 2.0, 2.0, 2.0, 2.0, 2.0, 2.0, 2.0))
        self.assertEqual(g["tau_minus"], (42.0, 42.0, 42.0, 42.0, 42.0, 42.0, 42.0, 42.0, 42.0, 42.0))

        with self.assertRaises(nest.kernel.NESTError):
            nodes.set({"vp": 2})

    def test_set_composite(self):
        """
        Test that set works on composite NodeCollections
        """
        nodes = nest.Create("iaf_psc_alpha", 10)

        nodes[2:5].set(({"V_m": -50.0}, {"V_m": -40.0}, {"V_m": -30.0}))
        nodes[5:7].set({"t_ref": 4.4, "tau_m": 3.0})
        nodes[2:9:2].set(C_m=111.0)
        V_m = nodes.get("V_m")
        g = nodes.get(["t_ref", "tau_m"])
        C_m = nodes.get("C_m")

        self.assertEqual(
            V_m,
            (
                -70.0,
                -70.0,
                -50.0,
                -40.0,
                -30.0,
                -70.0,
                -70.0,
                -70.0,
                -70.0,
                -70.0,
            ),
        )
        self.assertEqual(
            g,
            {
                "t_ref": (2.0, 2.0, 2.0, 2.0, 2.0, 4.4, 4.4, 2.0, 2.0, 2.0),
                "tau_m": (10.0, 10.0, 10.0, 10.0, 10.0, 3.00, 3.00, 10.0, 10.0, 10.0),
            },
        )
        self.assertEqual(C_m, (250.0, 250.0, 111.0, 250.0, 111.0, 250.0, 111.0, 250.0, 111.0, 250.0))

    def test_get_attribute(self):
        """Test get using getattr"""
        nodes = nest.Create("iaf_psc_alpha", 10)
        self.assertEqual(nodes.C_m, (250.0, 250.0, 250.0, 250.0, 250.0, 250.0, 250.0, 250.0, 250.0, 250.0))
        self.assertEqual(nodes.global_id, tuple(range(1, 11)))
        self.assertEqual(nodes.E_L, (-70.0, -70.0, -70.0, -70.0, -70.0, -70.0, -70.0, -70.0, -70.0, -70.0))
        self.assertEqual(nodes.V_m, (-70.0, -70.0, -70.0, -70.0, -70.0, -70.0, -70.0, -70.0, -70.0, -70.0))
        self.assertEqual(nodes.t_ref, (2.0, 2.0, 2.0, 2.0, 2.0, 2.0, 2.0, 2.0, 2.0, 2.0))
        with self.assertRaises(KeyError):
            print(nodes.nonexistent_attribute)

        self.assertIsNone(nodes.spatial)
        spatial_nodes = nest.Create("iaf_psc_alpha", positions=nest.spatial.grid([2, 2]))
        self.assertIsNotNone(spatial_nodes.spatial)
        spatial_reference = {
            "network_size": 4,
            "center": (0.0, 0.0),
            "edge_wrap": False,
            "extent": (1.0, 1.0),
            "shape": (2, 2),
        }
        self.assertEqual(spatial_nodes.spatial, spatial_reference)

    def test_set_attribute(self):
        """Test set using setattr"""
        nodes = nest.Create("iaf_psc_alpha", 10)
        nodes.C_m = 100.0
        self.assertEqual(nodes.get("C_m"), (100.0, 100.0, 100.0, 100.0, 100.0, 100.0, 100.0, 100.0, 100.0, 100.0))
        v_reset_reference = (-85.0, -82.0, -80.0, -77.0, -75.0, -72.0, -70.0, -67.0, -65.0, -62.0)
        nodes.V_reset = v_reset_reference
        self.assertEqual(nodes.get("V_reset"), v_reset_reference)

        with self.assertRaises(IndexError):
            nodes.V_reset = [-85.0, -82.0, -80.0, -77.0, -75.0]

        with self.assertRaises(nest.kernel.NESTError):
            nodes.nonexistent_attribute = 1.0


def suite():
    suite = unittest.makeSuite(TestNodeCollectionGetSet, "test")
    return suite


def run():
    runner = unittest.TextTestRunner(verbosity=2)
    runner.run(suite())


if __name__ == "__main__":
    run()<|MERGE_RESOLUTION|>--- conflicted
+++ resolved
@@ -364,19 +364,11 @@
         )
 
         # With data in events
-<<<<<<< HEAD
-        nodes = nest.Create('iaf_psc_alpha', 10)
-        pg = nest.Create('poisson_generator', {'rate': 70000.0})
+        nodes = nest.Create("iaf_psc_alpha", 10)
+        pg = nest.Create("poisson_generator", {"rate": 70000.0})
         nest.Connect(nest.AllToAll(pg, nodes))
         nest.Connect(nest.AllToAll(nodes, single_sr))
         nest.Connect(nest.OneToOne(nodes, multi_sr))
-=======
-        nodes = nest.Create("iaf_psc_alpha", 10)
-        pg = nest.Create("poisson_generator", {"rate": 70000.0})
-        nest.Connect(pg, nodes)
-        nest.Connect(nodes, single_sr)
-        nest.Connect(nodes, multi_sr, "one_to_one")
->>>>>>> 4d8d3bf9
         nest.Simulate(50)
 
         ref_values = single_sr.get("events", ["senders", "times"])
@@ -438,19 +430,11 @@
         self.assertEqual(values["start"], len(multi_sr) * [0.0])
 
         # With data in events
-<<<<<<< HEAD
-        nodes = nest.Create('iaf_psc_alpha', 10)
-        pg = nest.Create('poisson_generator', {'rate': 70000.0})
+        nodes = nest.Create("iaf_psc_alpha", 10)
+        pg = nest.Create("poisson_generator", {"rate": 70000.0})
         nest.Connect(nest.AllToAll(pg, nodes))
         nest.Connect(nest.AllToAll(nodes, single_sr))
         nest.Connect(nest.OneToOne(nodes, multi_sr))
-=======
-        nodes = nest.Create("iaf_psc_alpha", 10)
-        pg = nest.Create("poisson_generator", {"rate": 70000.0})
-        nest.Connect(pg, nodes)
-        nest.Connect(nodes, single_sr)
-        nest.Connect(nodes, multi_sr, "one_to_one")
->>>>>>> 4d8d3bf9
         nest.Simulate(50)
 
         sd_ref = single_sr.get("events", ["senders", "times"])
