/*
 *  node_manager.cpp
 *
 *  This file is part of NEST.
 *
 *  Copyright (C) 2004 The NEST Initiative
 *
 *  NEST is free software: you can redistribute it and/or modify
 *  it under the terms of the GNU General Public License as published by
 *  the Free Software Foundation, either version 2 of the License, or
 *  (at your option) any later version.
 *
 *  NEST is distributed in the hope that it will be useful,
 *  but WITHOUT ANY WARRANTY; without even the implied warranty of
 *  MERCHANTABILITY or FITNESS FOR A PARTICULAR PURPOSE.  See the
 *  GNU General Public License for more details.
 *
 *  You should have received a copy of the GNU General Public License
 *  along with NEST.  If not, see <http://www.gnu.org/licenses/>.
 *
 */

#include "node_manager.h"

// C++ includes:
#include <set>

// Includes from libnestutil:
#include "compose.hpp"
#include "logging.h"

// Includes from nestkernel:
#include "event_delivery_manager.h"
#include "genericmodel.h"
#include "genericmodel_impl.h"
#include "kernel_manager.h"
#include "model.h"
#include "model_manager_impl.h"
#include "node.h"
#include "sibling_container.h"
#include "subnet.h"
#include "vp_manager.h"
#include "vp_manager_impl.h"

// Includes from sli:
#include "dictutils.h"

namespace nest
{

NodeManager::NodeManager()
  : local_nodes_()
  , root_( 0 )
  , current_( 0 )
  , siblingcontainer_model_( 0 )
  , n_gsd_( 0 )
  , nodes_vec_()
  , wfr_nodes_vec_()
  , wfr_is_used_( false )
  , nodes_vec_network_size_( 0 ) // zero to force update
<<<<<<< HEAD
  , have_nodes_changed_( true )
=======
  , num_active_nodes_( 0 )
>>>>>>> 58fd190f
{
}

NodeManager::~NodeManager()
{
  destruct_nodes_(); // We must destruct nodes properly, since devices may need
                     // to close files.
}

void
NodeManager::initialize()
{
  /*
   * TODO The code until the "END" comment below adds the root subnet.
   *      I am not sure this code should be here, it should certainly
   *      go into a properly named function.
   *
   * TODO It depends on ModelrangeManager being properly initialized.
   * TODO It depends on Base Models such as siblingcontainer are properly set
   *      up.
   *
   * We initialise the network with one subnet that is the root of the tree.
   * Note that we MUST NOT call add_node(), since it expects a properly
   * initialized network.
   */
  local_nodes_.reserve( 1 );
  kernel().modelrange_manager.add_range( 0, 0, 0 );

  // TODO The access to the base models below is maximally bad,
  //      and should be done in some elegant way vs ModelManager.
  // TODO formerly used pristine_models_ here - hope the models_ works to
  assert( kernel().model_manager.get_num_node_models() > 1 );

  Model* rootmodel = kernel().model_manager.get_model( 0 );
  assert( rootmodel != 0 );
  assert( rootmodel->get_name() == "subnet" );

  siblingcontainer_model_ = kernel().model_manager.get_model( 1 );
  assert( siblingcontainer_model_ != 0 );
  assert( siblingcontainer_model_->get_name() == "siblingcontainer" );

  SiblingContainer* root_container =
    static_cast< SiblingContainer* >( siblingcontainer_model_->allocate( 0 ) );
  local_nodes_.add_local_node( *root_container );
  root_container->reserve( kernel().vp_manager.get_num_threads() );
  root_container->set_model_id( -1 );

  for ( thread tid = 0; tid < kernel().vp_manager.get_num_threads(); ++tid )
  {
    Node* newnode = rootmodel->allocate( tid );
    newnode->set_gid_( 0 );
    newnode->set_model_id( 0 );
    newnode->set_thread( tid );
    newnode->set_vp( kernel().vp_manager.thread_to_vp( tid ) );
    root_container->push_back( newnode );
  }

  current_ = root_ =
    static_cast< Subnet* >( ( *root_container ).get_thread_sibling( 0 ) );

  /* END of code adding the root subnet. */

  // explicitly force construction of nodes_vec_ to ensure consistent state
  nodes_vec_network_size_ = 0;
  ensure_valid_thread_local_ids();

  num_local_devices_ = 0;
}

void
NodeManager::finalize()
{
  destruct_nodes_();
}

void
NodeManager::reinit_nodes()
{
  /* Reinitialize state on all nodes, force init_buffers() on next
      call to simulate().
      Finding all nodes is non-trivial:
      - We iterate over local nodes only.
      - Nodes without proxies are not registered in nodes_. Instead, a
        SiblingContainer is created as container, and this container is
        stored in nodes_. The container then contains the actual nodes,
        which need to be reset.
      Thus, we iterate nodes_; additionally, we iterate the content of
      a Node if it's model id is -1, which indicates that it is a
      container.  Subnets are not iterated, since their nodes are
      registered in nodes_ directly.
    */
  for ( size_t n = 0; n < local_nodes_.size(); ++n )
  {
    Node* node = local_nodes_.get_node_by_index( n );
    assert( node != 0 );
    if ( node->num_thread_siblings() == 0 ) // not a SiblingContainer
    {
      node->init_state();
      node->set_buffers_initialized( false );
    }
    else if ( node->get_model_id() == -1 )
    {
      SiblingContainer* const c = dynamic_cast< SiblingContainer* >( node );
      assert( c );
      for ( std::vector< Node* >::iterator it = c->begin(); it != c->end();
            ++it )
      {
        ( *it )->init_state();
        ( *it )->set_buffers_initialized( false );
      }
    }
  }
}

DictionaryDatum
NodeManager::get_status( index idx )
{
  assert( idx != 0 );
  Node* target = get_node( idx );
  assert( target != 0 );

  DictionaryDatum d = target->get_status_base();

  return d;
}

index NodeManager::add_node( index mod, long n ) // no_p
{
  have_nodes_changed_ = true;

  assert( current_ != 0 );
  assert( root_ != 0 );

  if ( mod >= kernel().model_manager.get_num_node_models() )
  {
    throw UnknownModelID( mod );
  }

  if ( n < 1 )
  {
    throw BadProperty();
  }

  const thread n_threads = kernel().vp_manager.get_num_threads();
  assert( n_threads > 0 );

  const index min_gid = local_nodes_.get_max_gid() + 1;
  const index max_gid = min_gid + n;

  Model* model = kernel().model_manager.get_model( mod );
  assert( model != 0 );

  model->deprecation_warning( "Create" );

  /* current_ points to the instance of the current subnet on thread 0.
     The following code makes subnet a pointer to the wrapper container
     containing the instances of the current subnet on all threads.
   */
  const index subnet_gid = current_->get_gid();
  Node* subnet_node = local_nodes_.get_node_by_gid( subnet_gid );
  assert( subnet_node != 0 );

  SiblingContainer* subnet_container =
    dynamic_cast< SiblingContainer* >( subnet_node );
  assert( subnet_container != 0 );
  assert( subnet_container->num_thread_siblings()
    == static_cast< size_t >( n_threads ) );
  assert( subnet_container->get_thread_sibling( 0 ) == current_ );

  if ( max_gid > local_nodes_.max_size() || max_gid < min_gid )
  {
    LOG( M_ERROR,
      "NodeManager::add:node",
      "Requested number of nodes will overflow the memory." );
    LOG( M_ERROR, "NodeManager::add:node", "No nodes were created." );
    throw KernelException( "OutOfMemory" );
  }
  kernel().modelrange_manager.add_range( mod, min_gid, max_gid - 1 );

  if ( model->potential_global_receiver()
    and kernel().mpi_manager.get_num_rec_processes() > 0 )
  {
    // In this branch we create nodes for global receivers
    const int n_per_process = n / kernel().mpi_manager.get_num_rec_processes();
    const int n_per_thread = n_per_process / n_threads + 1;

    // We only need to reserve memory on the ranks on which we
    // actually create nodes. In this if-branch ---> Only on recording
    // processes
    if ( kernel().mpi_manager.get_rank()
      >= kernel().mpi_manager.get_num_sim_processes() )
    {
      local_nodes_.reserve( std::ceil( static_cast< double >( max_gid )
        / kernel().mpi_manager.get_num_sim_processes() ) );
      for ( thread tid = 0; tid < n_threads; ++tid )
      {
        // Model::reserve() reserves memory for n ADDITIONAL nodes on thread t
        model->reserve_additional( tid, n_per_thread );
      }
    }

    for ( size_t gid = min_gid; gid < max_gid; ++gid )
    {
      const thread vp = kernel().vp_manager.suggest_rec_vp( get_n_gsd() );
      const thread tid = kernel().vp_manager.vp_to_thread( vp );

      if ( kernel().vp_manager.is_local_vp( vp ) )
      {
        Node* newnode = model->allocate( tid );
        newnode->set_gid_( gid );
        newnode->set_model_id( mod );
        newnode->set_thread( tid );
        newnode->set_vp( vp );
        newnode->set_has_proxies( true );
        newnode->set_local_receiver( false );

        local_nodes_.add_local_node( *newnode ); // put into local nodes list

        current_->add_node( newnode ); // and into current subnet, thread 0.
      }
      else
      {
        local_nodes_.add_remote_node( gid ); // ensures max_gid is correct
        current_->add_remote_node( gid, mod );
      }
      increment_n_gsd();
    }
  }

  else if ( model->has_proxies() )
  {
    // In this branch we create nodes for all GIDs which are on a local thread
    const int n_per_process = n / kernel().mpi_manager.get_num_sim_processes();
    const int n_per_thread = n_per_process / n_threads + 1;

    // We only need to reserve memory on the ranks on which we
    // actually create nodes. In this if-branch ---> Only on
    // simulation processes
    if ( kernel().mpi_manager.get_rank()
      < kernel().mpi_manager.get_num_sim_processes() )
    {
      // TODO: This will work reasonably for round-robin. The extra 50 entries
      //       are for subnets and devices.
      local_nodes_.reserve(
        std::ceil( static_cast< double >( max_gid )
          / kernel().mpi_manager.get_num_sim_processes() ) + 50 );
      for ( thread tid = 0; tid < n_threads; ++tid )
      {
        // Model::reserve() reserves memory for n ADDITIONAL nodes on thread t
        // reserves at least one entry on each thread, nobody knows why
        model->reserve_additional( tid, n_per_thread );
      }
    }

    size_t gid;
    if ( kernel().vp_manager.is_local_vp(
           kernel().vp_manager.suggest_vp( min_gid ) ) )
    {
      gid = min_gid;
    }
    else
    {
      gid = next_local_gid_( min_gid );
    }
    size_t next_lid = current_->global_size() + gid - min_gid;
    // The next loop will not visit every node, if more than one rank is
    // present.
    // Since we already know what range of gids will be created, we can tell the
    // current subnet the range and subsequent calls to
    // `current_->add_remote_node()`
    // become irrelevant.
    current_->add_gid_range( min_gid, max_gid - 1 );

    // min_gid is first valid gid i should create, hence ask for the first local
    // gid after min_gid-1
    while ( gid < max_gid )
    {
      const thread vp = kernel().vp_manager.suggest_vp( gid );
      const thread t = kernel().vp_manager.vp_to_thread( vp );

      if ( kernel().vp_manager.is_local_vp( vp ) )
      {
        Node* newnode = model->allocate( t );
        newnode->set_gid_( gid );
        newnode->set_model_id( mod );
        newnode->set_thread( t );
        newnode->set_vp( vp );

        local_nodes_.add_local_node( *newnode ); // put into local nodes list
        current_->add_node( newnode ); // and into current subnet, thread 0.

        // lid setting is wrong, if a range is set, as the subnet already
        // assumes,
        // the nodes are available.
        newnode->set_lid_( next_lid );
        const size_t next_gid = next_local_gid_( gid );
        next_lid += next_gid - gid;
        gid = next_gid;
      }
      else
      {
        ++gid; // brutal fix, next_lid has been set in if-branch
      }
    }
    // if last gid is not on this process, we need to add it as a remote node
    if ( not kernel().vp_manager.is_local_vp(
           kernel().vp_manager.suggest_vp( max_gid - 1 ) ) )
    {
      local_nodes_.add_remote_node( max_gid - 1 ); // ensures max_gid is correct
      current_->add_remote_node( max_gid - 1, mod );
    }
  }
  else if ( not model->one_node_per_process() )
  {
    // We allocate space for n containers which will hold the threads
    // sorted. We use SiblingContainers to store the instances for
    // each thread to exploit the very efficient memory allocation for
    // nodes.
    //
    // These containers are registered in the global nodes_ array to
    // provide access to the instances both for manipulation by SLI
    // functions and so that NodeManager::calibrate() can discover the
    // instances and register them for updating.
    //
    // The instances are also registered with the instance of the
    // current subnet for the thread to which the created instance
    // belongs. This is mainly important so that the subnet structure
    // is preserved on all VPs.  Node enumeration is done on by the
    // registration with the per-thread instances.
    //
    // The wrapper container can be addressed under the GID assigned
    // to no-proxy node created. If this no-proxy node is NOT a
    // container (e.g. a device), then each instance can be retrieved
    // by giving the respective thread-id to get_node(). Instances of
    // SiblingContainers cannot be addressed individually.
    //
    // The allocation of the wrapper containers is spread over threads
    // to balance memory load.
    size_t container_per_thread = n / n_threads + 1;

    // since we create the n nodes on each thread, we reserve the full load.
    for ( thread tid = 0; tid < n_threads; ++tid )
    {
      model->reserve_additional( tid, n );
      siblingcontainer_model_->reserve_additional( tid, container_per_thread );
      static_cast< Subnet* >( subnet_container->get_thread_sibling( tid ) )
        ->reserve( n );
    }

    // The following loop creates n nodes. For each node, a wrapper is created
    // and filled with one instance per thread, in total n * n_thread nodes in
    // n wrappers.
    local_nodes_.reserve(
      std::ceil( static_cast< double >( max_gid )
        / kernel().mpi_manager.get_num_sim_processes() ) + 50 );
    for ( index gid = min_gid; gid < max_gid; ++gid )
    {
      const thread tid = kernel().vp_manager.vp_to_thread(
        kernel().vp_manager.suggest_vp( gid ) );

      // keep track of number of local devices
      ++num_local_devices_;

      // Create wrapper and register with nodes_ array.
      SiblingContainer* container = static_cast< SiblingContainer* >(
        siblingcontainer_model_->allocate( tid ) );
      container->set_model_id(
        -1 ); // mark as pseudo-container wrapping replicas, see reset_network()
      container->reserve( n_threads ); // space for one instance per thread
      container->set_gid_( gid );
      local_nodes_.add_local_node( *container );

      // Generate one instance of desired model per thread
      for ( thread t = 0; t < n_threads; ++t )
      {
        Node* newnode = model->allocate( t );
        newnode->set_gid_( gid ); // all instances get the same global id.
        newnode->set_model_id( mod );
        newnode->set_thread( t );
        newnode->set_vp( kernel().vp_manager.thread_to_vp( t ) );
        newnode->set_local_device_id( num_local_devices_ - 1 );

        // Register instance with wrapper
        // container has one entry for each thread
        container->push_back( newnode );

        // Register instance with per-thread instance of enclosing subnet.
        static_cast< Subnet* >( subnet_container->get_thread_sibling( t ) )
          ->add_node( newnode );
      }
    }
  }
  else
  {
    // no proxies and one node per process
    // this is used by MUSIC proxies
    // Per r9700, this case is only relevant for music_*_proxy models,
    // which have a single instance per MPI process.
    for ( index gid = min_gid; gid < max_gid; ++gid )
    {
      Node* newnode = model->allocate( 0 );
      newnode->set_gid_( gid );
      newnode->set_model_id( mod );
      newnode->set_thread( 0 );
      newnode->set_vp( kernel().vp_manager.thread_to_vp( 0 ) );

      // Register instance
      local_nodes_.add_local_node( *newnode );

      // and into current subnet, thread 0.
      current_->add_node( newnode );
    }
  }

  // set off-grid spike communication if necessary
  if ( model->is_off_grid() )
  {
    kernel().event_delivery_manager.set_off_grid_communication( true );
    LOG( M_INFO,
      "NodeManager::add_node",
      "Neuron models emitting precisely timed spikes exist: "
      "the kernel property off_grid_spiking has been set to true.\n\n"
      "NOTE: Mixing precise-spiking and normal neuron models may "
      "lead to inconsistent results." );
  }

  // resize the target table for delivery of events to devices to make
  // sure the first dimension matches the number of local nodes
  kernel().connection_manager.resize_target_table_devices();

  return max_gid - 1;
}

void
NodeManager::restore_nodes( const ArrayDatum& node_list )
{
  Subnet* root = get_cwn();
  const index gid_offset = size() - 1;
  Token* first = node_list.begin();
  const Token* end = node_list.end();
  if ( first == end )
  {
    return;
  }

  // We need to know the first and hopefully smallest GID to identify
  // if a parent is in or outside the range of restored nodes.
  // So we retrieve it here, from the first element of the node_list, assuming
  // that the node GIDs are in ascending order.
  DictionaryDatum node_props = getValue< DictionaryDatum >( *first );
  const index min_gid = ( *node_props )[ names::global_id ];

  for ( Token* node_t = first; node_t != end; ++node_t )
  {
    DictionaryDatum node_props = getValue< DictionaryDatum >( *node_t );
    std::string model_name = ( *node_props )[ names::model ];
    index model_id = kernel().model_manager.get_model_id( model_name.c_str() );
    index parent_gid = ( *node_props )[ names::parent ];
    index local_parent_gid = parent_gid;
    if ( parent_gid >= min_gid ) // if the parent is one of the restored nodes
    {
      local_parent_gid += gid_offset; // we must add the gid_offset
    }
    go_to( local_parent_gid );
    index node_gid = add_node( model_id );
    Node* node_ptr = get_node( node_gid );
    // we call directly set_status on the node
    // to bypass checking of unused dictionary items.
    node_ptr->set_status_base( node_props );
  }
  current_ = root;
}

void
NodeManager::init_state( index GID )
{
  Node* n = get_node( GID );
  if ( n == 0 )
  {
    throw UnknownNode( GID );
  }

  n->init_state();
}

bool
NodeManager::is_local_node( Node* n ) const
{
  return kernel().vp_manager.is_local_vp( n->get_vp() );
}

inline index
NodeManager::next_local_gid_( index curr_gid ) const
{
  index rank = kernel().mpi_manager.get_rank();
  index sim_procs = kernel().mpi_manager.get_num_sim_processes();
  if ( rank >= sim_procs )
  {
    // i am a rec proc trying to add a non-gsd node => just iterate to next gid
    return curr_gid + sim_procs;
  }
  // responsible process for curr_gid
  index proc_of_curr_gid = curr_gid % sim_procs;

  if ( proc_of_curr_gid == rank )
  {
    // I am responsible for curr_gid, then add 'modulo'.
    return curr_gid + sim_procs;
  }
  else
  {
    // else add difference
    // make modulo positive and difference of my proc an curr_gid proc
    return curr_gid + ( sim_procs + rank - proc_of_curr_gid ) % sim_procs;
  }
}

index
NodeManager::get_max_num_local_nodes() const
{
  return ceil(
    float( size() ) / kernel().vp_manager.get_num_virtual_processes() );
}

index
NodeManager::get_num_local_devices() const
{
  return num_local_devices_;
}

void
NodeManager::go_to( index n )
{
  if ( Subnet* target = dynamic_cast< Subnet* >( get_node( n ) ) )
  {
    current_ = target;
  }
  else
  {
    throw SubnetExpected();
  }
}

Node* NodeManager::get_node( index n, thread tid ) // no_p
{
  Node* node = local_nodes_.get_node_by_gid( n );
  if ( node == 0 )
  {
    return kernel().model_manager.get_proxy_node( tid, n );
  }

  if ( node->num_thread_siblings() == 0 )
  {
    return node; // plain node
  }

<<<<<<< HEAD
  if ( tid < 0 || tid >= static_cast< thread >( node->num_thread_siblings() ) )
=======
  if ( thr < 0 || thr >= static_cast< thread >( node->num_thread_siblings() ) )
  {
>>>>>>> 58fd190f
    throw UnknownNode();
  }

  return node->get_thread_sibling( tid );
}

const SiblingContainer*
NodeManager::get_thread_siblings( index n ) const
{
  Node* node = local_nodes_.get_node_by_gid( n );
  if ( node->num_thread_siblings() == 0 )
  {
    throw NoThreadSiblingsAvailable( n );
  }
  const SiblingContainer* siblings = dynamic_cast< SiblingContainer* >( node );
  assert( siblings != 0 );

  return siblings;
}

void
NodeManager::ensure_valid_thread_local_ids()
{
  // Check if the network size changed, in order to not enter
  // the critical region if it is not necessary. Note that this
  // test also covers that case that nodes have been deleted
  // by reset.
  if ( size() == nodes_vec_network_size_ )
  {
    return;
  }

#ifdef _OPENMP
#pragma omp critical( update_nodes_vec )
  {
// This code may be called from a thread-parallel context, when it is
// invoked by TargetIdentifierIndex::set_target() during parallel
// wiring. Nested OpenMP parallelism is problematic, therefore, we
// enforce single threading here. This should be unproblematic wrt
// performance, because the nodes_vec_ is rebuilt only once after
// changes in network size.
#endif

    // Check again, if the network size changed, since a previous thread
    // can have updated nodes_vec_ before.
    if ( size() != nodes_vec_network_size_ )
    {

      /* We clear the existing nodes_vec_ and then rebuild it. */
      nodes_vec_.clear();
      nodes_vec_.resize( kernel().vp_manager.get_num_threads() );
      wfr_nodes_vec_.clear();
      wfr_nodes_vec_.resize( kernel().vp_manager.get_num_threads() );

      for ( thread tid = 0; tid < kernel().vp_manager.get_num_threads(); ++tid )
      {
        nodes_vec_[ tid ].clear();
        wfr_nodes_vec_[ tid ].clear();

        // Loops below run from index 1, because index 0 is always the root
        // network, which is never updated.
        size_t num_thread_local_nodes = 0;
        size_t num_thread_local_wfr_nodes = 0;
        for ( size_t idx = 1; idx < local_nodes_.size(); ++idx )
        {
          Node* node = local_nodes_.get_node_by_index( idx );
<<<<<<< HEAD
          if ( !node->is_subnet() && ( node->get_thread() == tid
                                       || node->num_thread_siblings() > 0 ) )
=======
          if ( not node->is_subnet()
            && ( static_cast< index >( node->get_thread() ) == t
                 || node->num_thread_siblings() > 0 ) )
>>>>>>> 58fd190f
          {
            num_thread_local_nodes++;
            if ( node->node_uses_wfr() )
            {
              num_thread_local_wfr_nodes++;
            }
          }
        }
        nodes_vec_[ tid ].reserve( num_thread_local_nodes );
        wfr_nodes_vec_[ tid ].reserve( num_thread_local_wfr_nodes );

        for ( size_t idx = 1; idx < local_nodes_.size(); ++idx )
        {
          Node* node = local_nodes_.get_node_by_index( idx );

          // Subnets are never updated and therefore not included.
          if ( node->is_subnet() )
          {
            continue;
          }

          // If a node has thread siblings, it is a sibling container, and we
          // need to add the replica for the current thread. Otherwise, we have
          // a normal node, which is added only on the thread it belongs to.
          if ( node->num_thread_siblings() > 0 )
          {
            node->get_thread_sibling( tid )->set_thread_lid(
              nodes_vec_[ tid ].size() );
            nodes_vec_[ tid ].push_back( node->get_thread_sibling( tid ) );
          }
          else if ( node->get_thread() == tid )
          {
            // these nodes cannot be subnets
            node->set_thread_lid( nodes_vec_[ tid ].size() );
            nodes_vec_[ tid ].push_back( node );

            if ( node->node_uses_wfr() )
<<<<<<< HEAD
              wfr_nodes_vec_[ tid ].push_back( node );
=======
            {
              wfr_nodes_vec_[ t ].push_back( node );
            }
>>>>>>> 58fd190f
          }
        }
      } // end of for threads

      nodes_vec_network_size_ = size();

      wfr_is_used_ = false;
      // wfr_is_used_ indicates, whether at least one
      // of the threads has a neuron that uses waveform relaxtion
      // all threads then need to perform a wfr_update
      // step, because gather_events() has to be done in a
      // openmp single section
<<<<<<< HEAD
      for ( thread tid = 0; tid < kernel().vp_manager.get_num_threads(); ++tid )
        if ( wfr_nodes_vec_[ tid ].size() > 0 )
          any_node_uses_wfr_ = true;
=======
      for ( index t = 0; t < kernel().vp_manager.get_num_threads(); ++t )
      {
        if ( wfr_nodes_vec_[ t ].size() > 0 )
        {
          wfr_is_used_ = true;
        }
      }
>>>>>>> 58fd190f
    }
#ifdef _OPENMP
  } // end of omp critical region
#endif
}

void
NodeManager::destruct_nodes_()
{
  // We call the destructor for each node excplicitly. This destroys
  // the objects without releasing their memory. Since the Memory is
  // owned by the Model objects, we must not call delete on the Node
  // objects!
  for ( size_t n = 0; n < local_nodes_.size(); ++n )
  {
    Node* node = local_nodes_.get_node_by_index( n );
    assert( node != 0 );
    for ( size_t t = 0; t < node->num_thread_siblings(); ++t )
    {
      node->get_thread_sibling( t )->~Node();
    }
    node->~Node();
  }

  local_nodes_.clear();
}

void
NodeManager::set_status_single_node_( Node& target,
  const DictionaryDatum& d,
  bool clear_flags )
{
  // proxies have no properties
  if ( not target.is_proxy() )
  {
    if ( clear_flags )
    {
      d->clear_access_flags();
    }
    target.set_status_base( d );

    // TODO: Not sure this check should be at single neuron level; advantage is
    // it stops after first failure.
    ALL_ENTRIES_ACCESSED(
      *d, "NodeManager::set_status", "Unread dictionary entries: " );
  }
}

void
NodeManager::prepare_node_( Node* n )
{
  // Frozen nodes are initialized and calibrated, so that they
  // have ring buffers and can accept incoming spikes.
  n->init_buffers();
  n->calibrate();
}

void
NodeManager::prepare_nodes()
{
  assert( kernel().is_initialized() );

  /* We initialize the buffers of each node and calibrate it. */

  size_t num_active_nodes = 0;     // counts nodes that will be updated
  size_t num_active_wfr_nodes = 0; // counts nodes that use waveform relaxation

  std::vector< lockPTR< WrappedThreadException > > exceptions_raised(
    kernel().vp_manager.get_num_threads() );

#ifdef _OPENMP
#pragma omp parallel reduction( + : num_active_nodes, num_active_wfr_nodes )
  {
    size_t t = kernel().vp_manager.get_thread_id();
#else
    for ( index t = 0; t < kernel().vp_manager.get_num_threads(); ++t )
    {
#endif

    // We prepare nodes in a parallel region. Therefore, we need to catch
    // exceptions here and then handle them after the parallel region.
    try
    {
      for ( std::vector< Node* >::iterator it = nodes_vec_[ t ].begin();
            it != nodes_vec_[ t ].end();
            ++it )
      {
        prepare_node_( *it );
        if ( not( *it )->is_frozen() )
        {
          ++num_active_nodes;
          if ( ( *it )->node_uses_wfr() )
          {
            ++num_active_wfr_nodes;
          }
        }
      }
    }
    catch ( std::exception& e )
    {
      // so throw the exception after parallel region
      exceptions_raised.at( t ) =
        lockPTR< WrappedThreadException >( new WrappedThreadException( e ) );
    }

  } // end of parallel section / end of for threads

  // check if any exceptions have been raised
<<<<<<< HEAD
  for ( thread tid = 0; tid < kernel().vp_manager.get_num_threads(); ++tid )
    if ( exceptions_raised.at( tid ).valid() )
      throw WrappedThreadException( *( exceptions_raised.at( tid ) ) );
=======
  for ( index thr = 0; thr < kernel().vp_manager.get_num_threads(); ++thr )
  {
    if ( exceptions_raised.at( thr ).valid() )
    {
      throw WrappedThreadException( *( exceptions_raised.at( thr ) ) );
    }
  }
>>>>>>> 58fd190f

  std::ostringstream os;
  std::string tmp_str = num_active_nodes == 1 ? " node" : " nodes";
  os << "Preparing " << num_active_nodes << tmp_str << " for simulation.";

  if ( num_active_wfr_nodes != 0 )
  {
    tmp_str = num_active_wfr_nodes == 1 ? " uses " : " use ";
    os << " " << num_active_wfr_nodes << " of them" << tmp_str
       << "iterative solution techniques.";
  }

  num_active_nodes_ = num_active_nodes;
  LOG( M_INFO, "NodeManager::prepare_nodes", os.str() );
}

void
NodeManager::post_run_cleanup()
{
#ifdef _OPENMP
#pragma omp parallel
  {
    index t = kernel().vp_manager.get_thread_id();
#else // clang-format off
  for ( index t = 0; t < kernel().vp_manager.get_num_threads(); ++t )
  {
#endif // clang-format on
    for ( size_t idx = 0; idx < local_nodes_.size(); ++idx )
    {
      Node* node = local_nodes_.get_node_by_index( idx );
      if ( node != 0 )
      {
        if ( node->num_thread_siblings() > 0 )
        {
          node->get_thread_sibling( t )->post_run_cleanup();
        }
        else
        {
          if ( static_cast< index >( node->get_thread() ) == t )
          {
            node->post_run_cleanup();
          }
        }
      }
    }
  }
}

/**
 * This function is called only if the thread data structures are properly set
 * up.
 */
void
NodeManager::finalize_nodes()
{
#ifdef _OPENMP
#pragma omp parallel
  {
    thread tid = kernel().vp_manager.get_thread_id();
#else // clang-format off
  for ( index tid = 0; tid < kernel().vp_manager.get_num_threads(); ++tid )
  {
#endif // clang-format on
    for ( size_t idx = 0; idx < local_nodes_.size(); ++idx )
    {
      Node* node = local_nodes_.get_node_by_index( idx );
      if ( node != 0 )
      {
        if ( node->num_thread_siblings() > 0 )
        {
          node->get_thread_sibling( tid )->finalize();
        }
        else
        {
          if ( node->get_thread() == tid )
          {
            node->finalize();
          }
        }
      }
    }
  }
}

void
NodeManager::check_wfr_use()
{
  wfr_is_used_ = kernel().mpi_manager.any_true( wfr_is_used_ );

  GapJunctionEvent::set_coeff_length(
    kernel().connection_manager.get_min_delay()
    * ( kernel().simulation_manager.get_wfr_interpolation_order() + 1 ) );
}

void
NodeManager::print( index p, int depth )
{
  Subnet* target = dynamic_cast< Subnet* >( get_node( p ) );
  if ( target != NULL )
  {
    std::cout << target->print_network( depth + 1, 0 );
  }
  else
  {
    throw SubnetExpected();
  }
}


void
NodeManager::set_status( index gid, const DictionaryDatum& d )
{

  assert( gid > 0 or "This function cannot be called for the root node." );
  if ( gid > 0 )
  {
    // we first handle normal nodes, except the root (GID 0)
    Node* target = local_nodes_.get_node_by_gid( gid );
    if ( target != 0 )
    {
      // node is local
      if ( target->num_thread_siblings() == 0 )
      {
        set_status_single_node_( *target, d );
      }
      else
      {
        for ( size_t t = 0; t < target->num_thread_siblings(); ++t )
        {
          // non-root container for devices without proxies and subnets
          // we iterate over all threads
          assert( target->get_thread_sibling( t ) != 0 );
          set_status_single_node_( *( target->get_thread_sibling( t ) ), d );
        }
      }
    }
    return;
  }
}

void
NodeManager::get_status( DictionaryDatum& d )
{
  def< long >( d, "network_size", size() );

  std::map< long, size_t > sna_cts = local_nodes_.get_step_ctr();
  DictionaryDatum cdict( new Dictionary );
  for ( std::map< long, size_t >::const_iterator cit = sna_cts.begin();
        cit != sna_cts.end();
        ++cit )
  {
    std::stringstream s;
    s << cit->first;
    ( *cdict )[ s.str() ] = cit->second;
  }
}

void
NodeManager::set_status( const DictionaryDatum& d )
{
  std::string tmp;
  // proceed only if there are unaccessed items left
  if ( not d->all_accessed( tmp ) )
  {
    // Fetch the target pointer here. We cannot do it above, since
    // Network::set_status() may modify the root compound if the number
    // of threads changes. HEP, 2008-10-20
    Node* target = local_nodes_.get_node_by_gid( 0 );
    assert( target != 0 );

    for ( size_t t = 0; t < target->num_thread_siblings(); ++t )
    {
      // Root container for per-thread subnets. We must prevent clearing of
      // access flags before each compound's properties are set by passing false
      // as last arg we iterate over all threads
      assert( target->get_thread_sibling( t ) != 0 );
      set_status_single_node_( *( target->get_thread_sibling( t ) ), d, false );
    }
  }
}

void
NodeManager::reset_nodes_state()
{
  /* Reinitialize state on all nodes, force init_buffers() on next
     call to simulate().
     Finding all nodes is non-trivial:
     - We iterate over local nodes only.
     - Nodes without proxies are not registered in nodes_. Instead, a
       SiblingContainer is created as container, and this container is
       stored in nodes_. The container then contains the actual nodes,
       which need to be reset.
     Thus, we iterate nodes_; additionally, we iterate the content of
     a Node if it's model id is -1, which indicates that it is a
     container.  Subnets are not iterated, since their nodes are
     registered in nodes_ directly.
   */
  for ( size_t n = 0; n < local_nodes_.size(); ++n )
  {
    Node* node = local_nodes_.get_node_by_index( n );
    assert( node != 0 );
    if ( node->num_thread_siblings() == 0 ) // not a SiblingContainer
    {
      node->init_state();
      node->set_buffers_initialized( false );
    }
    else if ( node->get_model_id() == -1 )
    {
      SiblingContainer* const c = dynamic_cast< SiblingContainer* >( node );
      assert( c );
      for ( std::vector< Node* >::iterator it = c->begin(); it != c->end();
            ++it )
      {
        ( *it )->init_state();
        ( *it )->set_buffers_initialized( false );
      }
    }
  }
}
}<|MERGE_RESOLUTION|>--- conflicted
+++ resolved
@@ -32,7 +32,6 @@
 // Includes from nestkernel:
 #include "event_delivery_manager.h"
 #include "genericmodel.h"
-#include "genericmodel_impl.h"
 #include "kernel_manager.h"
 #include "model.h"
 #include "model_manager_impl.h"
@@ -58,11 +57,7 @@
   , wfr_nodes_vec_()
   , wfr_is_used_( false )
   , nodes_vec_network_size_( 0 ) // zero to force update
-<<<<<<< HEAD
   , have_nodes_changed_( true )
-=======
-  , num_active_nodes_( 0 )
->>>>>>> 58fd190f
 {
 }
 
@@ -619,12 +614,8 @@
     return node; // plain node
   }
 
-<<<<<<< HEAD
   if ( tid < 0 || tid >= static_cast< thread >( node->num_thread_siblings() ) )
-=======
-  if ( thr < 0 || thr >= static_cast< thread >( node->num_thread_siblings() ) )
-  {
->>>>>>> 58fd190f
+  {
     throw UnknownNode();
   }
 
@@ -691,14 +682,8 @@
         for ( size_t idx = 1; idx < local_nodes_.size(); ++idx )
         {
           Node* node = local_nodes_.get_node_by_index( idx );
-<<<<<<< HEAD
-          if ( !node->is_subnet() && ( node->get_thread() == tid
+          if (  not node->is_subnet() && ( node->get_thread() == tid
                                        || node->num_thread_siblings() > 0 ) )
-=======
-          if ( not node->is_subnet()
-            && ( static_cast< index >( node->get_thread() ) == t
-                 || node->num_thread_siblings() > 0 ) )
->>>>>>> 58fd190f
           {
             num_thread_local_nodes++;
             if ( node->node_uses_wfr() )
@@ -736,13 +721,9 @@
             nodes_vec_[ tid ].push_back( node );
 
             if ( node->node_uses_wfr() )
-<<<<<<< HEAD
+            {
               wfr_nodes_vec_[ tid ].push_back( node );
-=======
-            {
-              wfr_nodes_vec_[ t ].push_back( node );
             }
->>>>>>> 58fd190f
           }
         }
       } // end of for threads
@@ -755,19 +736,13 @@
       // all threads then need to perform a wfr_update
       // step, because gather_events() has to be done in a
       // openmp single section
-<<<<<<< HEAD
       for ( thread tid = 0; tid < kernel().vp_manager.get_num_threads(); ++tid )
+      {
         if ( wfr_nodes_vec_[ tid ].size() > 0 )
-          any_node_uses_wfr_ = true;
-=======
-      for ( index t = 0; t < kernel().vp_manager.get_num_threads(); ++t )
-      {
-        if ( wfr_nodes_vec_[ t ].size() > 0 )
         {
           wfr_is_used_ = true;
         }
       }
->>>>>>> 58fd190f
     }
 #ifdef _OPENMP
   } // end of omp critical region
@@ -876,19 +851,13 @@
   } // end of parallel section / end of for threads
 
   // check if any exceptions have been raised
-<<<<<<< HEAD
   for ( thread tid = 0; tid < kernel().vp_manager.get_num_threads(); ++tid )
+  {
     if ( exceptions_raised.at( tid ).valid() )
+    {
       throw WrappedThreadException( *( exceptions_raised.at( tid ) ) );
-=======
-  for ( index thr = 0; thr < kernel().vp_manager.get_num_threads(); ++thr )
-  {
-    if ( exceptions_raised.at( thr ).valid() )
-    {
-      throw WrappedThreadException( *( exceptions_raised.at( thr ) ) );
-    }
-  }
->>>>>>> 58fd190f
+    }
+  }
 
   std::ostringstream os;
   std::string tmp_str = num_active_nodes == 1 ? " node" : " nodes";
