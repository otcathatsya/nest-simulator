--- conflicted
+++ resolved
@@ -65,12 +65,8 @@
 {
   logging_manager.reset();
   vp_manager.reset();
-<<<<<<< HEAD
-  io_manager.init();
-  simulation_manager.init();
-=======
   io_manager.reset();
->>>>>>> f2af4204
+  simulation_manager.reset();
 }
 
 void
