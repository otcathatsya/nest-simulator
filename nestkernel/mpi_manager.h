--- conflicted
+++ resolved
@@ -149,33 +149,11 @@
   void communicate_Allreduce_sum( std::vector< double >& send_buffer,
     std::vector< double >& recv_buffer );
 
-<<<<<<< HEAD
-=======
   /*
    * Maximum across all ranks
    */
   void communicate_Allreduce_max_in_place( std::vector< long >& buffer );
 
-  /**
-   * Collect GIDs for all nodes in a given node list across processes.
-   * The NodeListType should be one of LocalNodeList, LocalLeafList,
-   * LocalChildList.
-   */
-  template < typename NodeListType >
-  void communicate( const NodeListType& local_nodes,
-    std::vector< NodeAddressingData >& all_nodes,
-    bool remote = false );
-
-  template < typename NodeListType >
-  void communicate( const NodeListType& local_nodes,
-    std::vector< NodeAddressingData >& all_nodes,
-    DictionaryDatum params,
-    bool remote = false );
-
-  // TODO: not used...
-  void communicate_connector_properties( DictionaryDatum& dict );
-
->>>>>>> df724797
   std::string get_processor_name();
 
   // int get_send_buffer_size();
@@ -284,13 +262,6 @@
   bool adaptive_spike_buffers() const;
 
 private:
-<<<<<<< HEAD
-  int num_processes_;    //!< number of MPI processes
-  int rank_;             //!< rank of the MPI process
-  int send_buffer_size_; //!< expected size of send buffer
-  int recv_buffer_size_; //!< size of receive buffer
-  bool use_mpi_;         //!< whether MPI is used
-=======
   int num_processes_;              //!< number of MPI processes
   int rank_;                       //!< rank of the MPI process
   int send_buffer_size_;           //!< expected size of send buffer
@@ -320,7 +291,6 @@
 
   unsigned int send_recv_count_target_data_per_rank_;
   unsigned int send_recv_count_target_data_in_int_per_rank_;
->>>>>>> df724797
 
 #ifdef HAVE_MPI
   //! array containing communication partner for each step.
@@ -443,10 +413,6 @@
   return rank_;
 }
 
-<<<<<<< HEAD
-inline int
-MPIManager::get_send_buffer_size()
-=======
 inline bool
 MPIManager::is_mpi_used()
 {
@@ -461,7 +427,6 @@
 
 inline unsigned int
 MPIManager::get_send_recv_count_target_data_per_rank() const
->>>>>>> df724797
 {
   return send_recv_count_target_data_per_rank_;
 }
