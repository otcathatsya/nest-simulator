/*
 *  ring_buffer.h
 *
 *  This file is part of NEST.
 *
 *  Copyright (C) 2004 The NEST Initiative
 *
 *  NEST is free software: you can redistribute it and/or modify
 *  it under the terms of the GNU General Public License as published by
 *  the Free Software Foundation, either version 2 of the License, or
 *  (at your option) any later version.
 *
 *  NEST is distributed in the hope that it will be useful,
 *  but WITHOUT ANY WARRANTY; without even the implied warranty of
 *  MERCHANTABILITY or FITNESS FOR A PARTICULAR PURPOSE.  See the
 *  GNU General Public License for more details.
 *
 *  You should have received a copy of the GNU General Public License
 *  along with NEST.  If not, see <http://www.gnu.org/licenses/>.
 *
 */

#ifndef RING_BUFFER_H
#define RING_BUFFER_H

// C++ includes:
#include <array>
#include <list>
#include <vector>

// Includes from nestkernel:
#include "kernel_manager.h"
#include "nest_time.h"
#include "nest_types.h"

namespace nest
{

/**
 *  Buffer Layout.
 *
 *  MODIFICATION 2005-06-19:
 *  The explanation below no longer holds if we allow direct delivery of events
 *  from devices such as the Poisson generator.  The reasoning below applies only
 *  to events in the central queue, which are held in that queue until the
 *  beginning of the next slice, when system time has been advance from T to
 *  T + min_delay.  Direct delivery events, in contrast are delivered when system
 *  time is still T.  Their earliest delivery time is
 *
 *  min T_d = T + min_del
 *
 *  and the latest
 *
 *  max T_d = T + (min_del-1) + max_del = T + min_del + max_del - 1
 *
 *  Since we still need to keep the entries 0..min_del-1 for readout during the
 *  time slice beginning at T, we need a buffer with min_del+max_del elements.
 *
 *  SUPERSEEDED:
 *  Let S be the time at the beginning of the present time slice (from).
 *  All spikes arriving during this time slice, must have been emitted during
 *  the previous time slice, which started at S - min_del.  Then, the earliest
 *  spike delivery time (compare Time Memo) is
 *
 *  min T_d = S-min_del + min_del = S
 *
 *  and the latest
 *
 *  max T_d = S-1 + max_del = S + (max_del - 1)
 *
 *  Thus,
 *
 *  0 <= S - T_d <= max_del - 1
 *
 *  so that the ring buffer needs max_del elements.
 *
 *  Each field represents an entry in the vector.
 *
 */


class RingBuffer
{
public:
  RingBuffer();

  /**
   * Add a value to the ring buffer.
   *
   * @param  offs     Arrival time relative to beginning of slice.
   * @param  double Value to add.
   */
  void add_value( const long offs, const double );

  /**
   * Set a ring buffer entry to a given value.
   *
   * @param  offs     Arrival time relative to beginning of slice.
   * @param  double Value to set.
   */
  void set_value( const long offs, const double );

  /**
   * Read one value from ring buffer.
   *
   * @param  offs  Offset of element to read within slice.
   * @returns value
   */
  double get_value( const long offs );

  /**
   * Read one value from ring buffer without deleting it afterwards.
   *
   * @param  offs  Offset of element to read within slice.
   * @returns value
   */
  double get_value_wfr_update( const long offs );

  /**
   * Initialize the buffer with noughts.
   *
   * Also resizes the buffer if necessary.
   */
  void clear();

  /**
   * Resize the buffer according to max_thread and max_delay.
   *
   * New elements are filled with noughts.
   * @note resize() has no effect if the buffer has the correct size.
   */
  void resize();

  /**
   * Returns buffer size, for memory measurement.
   */
  size_t
  size() const
  {
    return buffer_.size();
  }

private:
  //! Buffered data
  std::vector< double > buffer_;

  /**
   * Obtain buffer index.
   *
   * @param delay delivery delay for event
   * @returns index to buffer element into which event should be
   * recorded.
   */
  size_t get_index_( const long d ) const;
};

inline void
RingBuffer::add_value( const long offs, const double v )
{
  buffer_[ get_index_( offs ) ] += v;
}

inline void
RingBuffer::set_value( const long offs, const double v )
{
  buffer_[ get_index_( offs ) ] = v;
}

inline double
RingBuffer::get_value( const long offs )
{
<<<<<<< HEAD
  assert( 0 <= offs and static_cast< size_t >( offs ) < buffer_.size() );
  assert( static_cast< delay >( offs ) < kernel().connection_manager.get_min_delay() );
=======
  assert( 0 <= offs and ( size_t ) offs < buffer_.size() );
  assert( ( long ) offs < kernel().connection_manager.get_min_delay() );
>>>>>>> b9514cce

  // offs == 0 is beginning of slice, but we have to
  // take modulo into account when indexing
  long idx = get_index_( offs );
  double val = buffer_[ idx ];
  buffer_[ idx ] = 0.0; // clear buffer after reading
  return val;
}

inline double
RingBuffer::get_value_wfr_update( const long offs )
{
<<<<<<< HEAD
  assert( 0 <= offs and static_cast< size_t >( offs ) < buffer_.size() );
  assert( static_cast< delay >( offs ) < kernel().connection_manager.get_min_delay() );
=======
  assert( 0 <= offs and ( size_t ) offs < buffer_.size() );
  assert( ( long ) offs < kernel().connection_manager.get_min_delay() );
>>>>>>> b9514cce

  // offs == 0 is beginning of slice, but we have to
  // take modulo into account when indexing
  long idx = get_index_( offs );
  double val = buffer_[ idx ];
  return val;
}

inline size_t
RingBuffer::get_index_( const long d ) const
{
  const long idx = kernel().event_delivery_manager.get_modulo( d );
  assert( 0 <= idx );
  assert( static_cast< size_t >( idx ) < buffer_.size() );
  return idx;
}


class MultRBuffer
{
public:
  MultRBuffer();

  /**
   * Add a value to the ring buffer.
   * @param  offs     Arrival time relative to beginning of slice.
   * @param  double Value to add.
   */
  void add_value( const long offs, const double );

  /**
   * Read one value from ring buffer.
   * @param  offs  Offset of element to read within slice.
   * @returns value
   */
  double get_value( const long offs );

  /**
   * Initialize the buffer with noughts.
   */
  void clear();

  /**
   * Resize the buffer according to max_thread and max_delay.
   */
  void resize();

  /**
   * Returns buffer size, for memory measurement.
   */
  size_t
  size() const
  {
    return buffer_.size();
  }

private:
  //! Buffered data
  std::vector< double > buffer_;

  /**
   * Obtain buffer index.
   *
   * @param delay delivery delay for event
   * @returns index to buffer element into which event should be
   * recorded.
   */
  size_t get_index_( const long d ) const;
};

inline void
MultRBuffer::add_value( const long offs, const double v )
{
  assert( 0 <= offs and static_cast< size_t >( offs ) < buffer_.size() );
  buffer_[ get_index_( offs ) ] *= v;
}

inline double
MultRBuffer::get_value( const long offs )
{
<<<<<<< HEAD
  assert( 0 <= offs and static_cast< size_t >( offs ) < buffer_.size() );
  assert( static_cast< delay >( offs ) < kernel().connection_manager.get_min_delay() );
=======
  assert( 0 <= offs and ( size_t ) offs < buffer_.size() );
  assert( ( long ) offs < kernel().connection_manager.get_min_delay() );
>>>>>>> b9514cce

  // offs == 0 is beginning of slice, but we have to
  // take modulo into account when indexing
  long idx = get_index_( offs );
  double val = buffer_[ idx ];
  buffer_[ idx ] = 0.0; // clear buffer after reading
  return val;
}

inline size_t
MultRBuffer::get_index_( const long d ) const
{
  const long idx = kernel().event_delivery_manager.get_modulo( d );
  assert( 0 <= idx and static_cast< size_t >( idx ) < buffer_.size() );
  return idx;
}


class ListRingBuffer
{
public:
  ListRingBuffer();

  /**
   * Append a value to the ring buffer list.
   *
   * @param  offs     Arrival time relative to beginning of slice.
   * @param  double Value to append.
   */
  void append_value( const long offs, const double );

  std::list< double >& get_list( const long offs );

  /**
   * Initialize the buffer with empty lists.
   * Also resizes the buffer if necessary.
   */
  void clear();

  /**
   * Resize the buffer according to max_thread and max_delay.
   *
   * New elements are filled with empty lists.
   * @note resize() has no effect if the buffer has the correct size.
   */
  void resize();

  /**
   * Returns buffer size, for memory measurement.
   */
  size_t
  size() const
  {
    return buffer_.size();
  }

private:
  //! Buffered data
  std::vector< std::list< double > > buffer_;

  /**
   * Obtain buffer index.
   *
   * @param delay delivery delay for event
   * @returns index to buffer element into which event should be
   * recorded.
   */
  size_t get_index_( const long d ) const;
};

inline void
ListRingBuffer::append_value( const long offs, const double v )
{
  buffer_[ get_index_( offs ) ].push_back( v );
}

inline std::list< double >&
ListRingBuffer::get_list( const long offs )
{
<<<<<<< HEAD
  assert( 0 <= offs and static_cast< size_t >( offs ) < buffer_.size() );
  assert( static_cast< delay >( offs ) < kernel().connection_manager.get_min_delay() );
=======
  assert( 0 <= offs and ( size_t ) offs < buffer_.size() );
  assert( ( long ) offs < kernel().connection_manager.get_min_delay() );
>>>>>>> b9514cce

  // offs == 0 is beginning of slice, but we have to
  // take modulo into account when indexing
  long idx = get_index_( offs );
  return buffer_[ idx ];
}

inline size_t
ListRingBuffer::get_index_( const long d ) const
{
  const long idx = kernel().event_delivery_manager.get_modulo( d );
  assert( 0 <= idx );
  assert( static_cast< size_t >( idx ) < buffer_.size() );
  return idx;
}


template < unsigned int num_channels >
class MultiChannelInputBuffer
{
public:
  MultiChannelInputBuffer();

  void add_value( const size_t slot, const size_t channel, const double value );

  const std::array< double, num_channels >& get_values_all_channels( const size_t slot ) const;
  void reset_values_all_channels( const size_t slot );

  void clear();

  void resize();

  size_t size() const;

private:
  /**
   * Buffered data stored in a vector of arrays of double values
   *
   * 1st dimension: ring buffer slot (index into outer vector)
   * 2nd dimension: channel (index into inner array)
   */
  std::vector< std::array< double, num_channels > > buffer_;
};

template < unsigned int num_channels >
inline void
MultiChannelInputBuffer< num_channels >::reset_values_all_channels( const size_t slot )
{
  assert( slot < buffer_.size() );
  buffer_[ slot ].fill( 0.0 );
}

template < unsigned int num_channels >
inline void
MultiChannelInputBuffer< num_channels >::add_value( const size_t slot, const size_t channel, const double value )
{
  buffer_[ slot ][ channel ] += value;
}

template < unsigned int num_channels >
inline const std::array< double, num_channels >&
MultiChannelInputBuffer< num_channels >::get_values_all_channels( const size_t slot ) const
{
  assert( slot < buffer_.size() );
  return buffer_[ slot ];
}

template < unsigned int num_channels >
inline size_t
MultiChannelInputBuffer< num_channels >::size() const
{
  return buffer_.size();
}

} // namespace nest


#endif /* #ifndef RING_BUFFER_H */<|MERGE_RESOLUTION|>--- conflicted
+++ resolved
@@ -169,13 +169,8 @@
 inline double
 RingBuffer::get_value( const long offs )
 {
-<<<<<<< HEAD
   assert( 0 <= offs and static_cast< size_t >( offs ) < buffer_.size() );
-  assert( static_cast< delay >( offs ) < kernel().connection_manager.get_min_delay() );
-=======
-  assert( 0 <= offs and ( size_t ) offs < buffer_.size() );
-  assert( ( long ) offs < kernel().connection_manager.get_min_delay() );
->>>>>>> b9514cce
+  assert( static_cast< long >( offs ) < kernel().connection_manager.get_min_delay() );
 
   // offs == 0 is beginning of slice, but we have to
   // take modulo into account when indexing
@@ -188,13 +183,8 @@
 inline double
 RingBuffer::get_value_wfr_update( const long offs )
 {
-<<<<<<< HEAD
   assert( 0 <= offs and static_cast< size_t >( offs ) < buffer_.size() );
-  assert( static_cast< delay >( offs ) < kernel().connection_manager.get_min_delay() );
-=======
-  assert( 0 <= offs and ( size_t ) offs < buffer_.size() );
-  assert( ( long ) offs < kernel().connection_manager.get_min_delay() );
->>>>>>> b9514cce
+  assert( static_cast< long >( offs ) < kernel().connection_manager.get_min_delay() );
 
   // offs == 0 is beginning of slice, but we have to
   // take modulo into account when indexing
@@ -275,13 +265,8 @@
 inline double
 MultRBuffer::get_value( const long offs )
 {
-<<<<<<< HEAD
   assert( 0 <= offs and static_cast< size_t >( offs ) < buffer_.size() );
-  assert( static_cast< delay >( offs ) < kernel().connection_manager.get_min_delay() );
-=======
-  assert( 0 <= offs and ( size_t ) offs < buffer_.size() );
-  assert( ( long ) offs < kernel().connection_manager.get_min_delay() );
->>>>>>> b9514cce
+  assert( static_cast< long >( offs ) < kernel().connection_manager.get_min_delay() );
 
   // offs == 0 is beginning of slice, but we have to
   // take modulo into account when indexing
@@ -361,13 +346,8 @@
 inline std::list< double >&
 ListRingBuffer::get_list( const long offs )
 {
-<<<<<<< HEAD
   assert( 0 <= offs and static_cast< size_t >( offs ) < buffer_.size() );
-  assert( static_cast< delay >( offs ) < kernel().connection_manager.get_min_delay() );
-=======
-  assert( 0 <= offs and ( size_t ) offs < buffer_.size() );
-  assert( ( long ) offs < kernel().connection_manager.get_min_delay() );
->>>>>>> b9514cce
+  assert( static_cast< long >( offs ) < kernel().connection_manager.get_min_delay() );
 
   // offs == 0 is beginning of slice, but we have to
   // take modulo into account when indexing
