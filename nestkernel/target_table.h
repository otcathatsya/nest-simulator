--- conflicted
+++ resolved
@@ -90,14 +90,8 @@
   void add_target( const thread tid, const thread target_rank, const TargetData& target_data );
 
   /**
-<<<<<<< HEAD
-   * Returns all targets of a neuron.
-   *
-   * Used to fill EventDeliveryManager::spike_register_.
-=======
    * Returns all targets of a neuron. Used for filling
    * EventDeliveryManager::emitted_spikes_register_.
->>>>>>> ebd2b63b
    */
   const std::vector< Target >& get_targets( const thread tid, const index lid ) const;
 
