--- conflicted
+++ resolved
@@ -53,12 +53,7 @@
 #pragma omp parallel
   {
     const thread tid = kernel().vp_manager.get_thread_id();
-<<<<<<< HEAD
     sources_[ tid ].resize( 0 );
-=======
-    sources_[ tid ] = new std::vector< std::deque< Source >* >(
-      kernel().model_manager.get_num_synapse_prototypes(), NULL );
->>>>>>> 8053f507
     resize_sources( tid );
     is_cleared_[ tid ] = false;
     saved_entry_point_[ tid ] = false;
@@ -76,16 +71,7 @@
       clear( tid );
     }
   }
-<<<<<<< HEAD
-=======
-  for ( std::vector< std::vector< std::deque< Source >* >* >::iterator it =
-          sources_.begin();
-        it != sources_.end();
-        ++it )
-  {
-    delete *it;
-  }
->>>>>>> 8053f507
+
   sources_.clear();
   current_positions_.clear();
   saved_positions_.clear();
@@ -103,11 +89,7 @@
   return all_cleared;
 }
 
-<<<<<<< HEAD
-std::vector< std::vector< nest::Source > >&
-=======
-std::vector< std::deque< nest::Source >* >&
->>>>>>> 8053f507
+std::vector< std::deque< nest::Source > >&
 nest::SourceTable::get_thread_local_sources( const thread tid )
 {
   return sources_[ tid ];
@@ -146,15 +128,7 @@
           syn_id < sources_[ tid ].size();
           ++syn_id )
     {
-<<<<<<< HEAD
-      std::vector< Source >& sources = sources_[ tid ][ syn_id ];
-=======
-      if ( ( *sources_[ tid ] )[ syn_id ] == NULL )
-      {
-        continue;
-      }
-      std::deque< Source >*& sources = ( *sources_[ tid ] )[ syn_id ];
->>>>>>> 8053f507
+      std::deque< Source >& sources = sources_[ tid ][ syn_id ];
       if ( max_position.syn_id == syn_id )
       {
         // we need to add 2 to max_position.lcid since
@@ -162,19 +136,8 @@
         // do not want to delete.
         if ( max_position.lcid + 2 < static_cast< long >( sources.size() ) )
         {
-<<<<<<< HEAD
-          const size_t deleted_elements =
-            sources.end() - ( sources.begin() + max_position.lcid + 2 );
           sources.erase(
             sources.begin() + max_position.lcid + 2, sources.end() );
-          if ( deleted_elements > min_deleted_elements_ )
-          {
-            std::vector< Source >( sources ).swap( sources );
-          }
-=======
-          sources->erase(
-            sources->begin() + max_position.lcid + 2, sources->end() );
->>>>>>> 8053f507
         }
       }
       else
@@ -186,21 +149,7 @@
   }
   else if ( max_position.tid < tid )
   {
-<<<<<<< HEAD
     sources_[ tid ].clear();
-=======
-    for ( synindex syn_id = 0; syn_id < ( *sources_[ tid ] ).size(); ++syn_id )
-    {
-      if ( ( *sources_[ tid ] )[ syn_id ] == NULL )
-      {
-        continue;
-      }
-      std::deque< Source >*& sources = ( *sources_[ tid ] )[ syn_id ];
-      sources->clear();
-      delete sources;
-      sources = NULL;
-    }
->>>>>>> 8053f507
   }
   else
   {
@@ -214,10 +163,6 @@
   const synindex syn_id,
   const size_t count )
 {
-<<<<<<< HEAD
-  vector_util::grow( sources_[ tid ][ syn_id ] );
-=======
->>>>>>> 8053f507
 }
 
 nest::index
@@ -242,11 +187,7 @@
     return invalid_index;
   }
 
-<<<<<<< HEAD
-  std::vector< Source >& mysources = sources_[ tid ][ syn_id ];
-=======
-  std::deque< Source >& mysources = *( *sources_[ tid ] )[ syn_id ];
->>>>>>> 8053f507
+  std::deque< Source >& mysources = sources_[ tid ][ syn_id ];
   const index max_size = mysources.size();
   if ( max_size == 0 )
   {
@@ -298,15 +239,9 @@
                .model_manager.get_synapse_prototype( syn_id, tid )
                .is_primary() )
     {
-<<<<<<< HEAD
-      for ( std::vector< Source >::const_iterator source_cit =
+      for ( std::deque< Source >::const_iterator source_cit =
               sources_[ tid ][ syn_id ].begin();
             source_cit != sources_[ tid ][ syn_id ].end();
-=======
-      for ( std::deque< Source >::const_iterator source_cit =
-              ( *sources_[ tid ] )[ syn_id ]->begin();
-            source_cit != ( *sources_[ tid ] )[ syn_id ]->end();
->>>>>>> 8053f507
             ++source_cit )
       {
 #pragma omp critical
@@ -360,19 +295,7 @@
 void
 nest::SourceTable::resize_sources( const thread tid )
 {
-<<<<<<< HEAD
   sources_[ tid ].resize( kernel().model_manager.get_num_synapse_prototypes() );
-=======
-  sources_[ tid ]->resize(
-    kernel().model_manager.get_num_synapse_prototypes(), NULL );
-  for ( size_t syn_id = 0; syn_id < sources_[ tid ]->size(); ++syn_id )
-  {
-    if ( ( *sources_[ tid ] )[ syn_id ] == NULL )
-    {
-      ( *sources_[ tid ] )[ syn_id ] = new std::deque< Source >( 0 );
-    }
-  }
->>>>>>> 8053f507
 }
 
 bool
