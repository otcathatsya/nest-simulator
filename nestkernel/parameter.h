--- conflicted
+++ resolved
@@ -304,14 +304,10 @@
   using Parameter::value;
 
   /**
-<<<<<<< HEAD
-   * Parameters:
-=======
    * Creates a UniformIntParameter with specifications specified in a dictionary.
    * @param d dictionary with parameter specifications
    *
    * The dictionary can include the following entries:
->>>>>>> ab128bc6
    * max - maximum value
    */
   UniformIntParameter( const DictionaryDatum& d )
@@ -321,55 +317,16 @@
     updateValue< long >( d, names::max, max_ );
     if ( max_ <= 0 )
     {
-<<<<<<< HEAD
-      throw BadProperty(
-        "nest::UniformIntParameter: "
-        "max > 0 required." );
-=======
       throw BadProperty( "nest::UniformIntParameter: max > 0 required." );
->>>>>>> ab128bc6
     }
     parameter_returns_int_only_ = true;
   }
 
   double
   value( RngPtr rng, Node* ) override
-<<<<<<< HEAD
   {
     return rng->ulrand( max_ );
   }
-
-  Parameter*
-  clone() const override
-  {
-    return new UniformIntParameter( *this );
-=======
-  {
-    return rng->ulrand( max_ );
->>>>>>> ab128bc6
-  }
-
-private:
-  double max_;
-};
-
-
-/**
- * Random parameter with normal distribution.
- */
-class NormalParameter : public Parameter
-{
-public:
-  using Parameter::value;
-
-  /**
-   * Parameters:
-   * mean  - mean value
-   * sigma - standard distribution
-   */
-  NormalParameter( const DictionaryDatum& d );
-
-  double value( RngPtr rng, Node* ) override;
 
   Parameter*
   clone() const override
@@ -1872,12 +1829,9 @@
 inline bool
 Parameter::value_is_integer_( const double value ) const
 {
-<<<<<<< HEAD
-=======
   // Here fmod calculates the remainder of the division operation x/y. By using y=1.0,
   // the remainder is the fractional part of the value. If the fractional part
   // is zero, the value is an integer.
->>>>>>> ab128bc6
   return std::fmod( value, static_cast< double >( 1.0 ) ) == 0.0;
 }
 
