/*
 *  event_delivery_manager.cpp
 *
 *  This file is part of NEST.
 *
 *  Copyright (C) 2004 The NEST Initiative
 *
 *  NEST is free software: you can redistribute it and/or modify
 *  it under the terms of the GNU General Public License as published by
 *  the Free Software Foundation, either version 2 of the License, or
 *  (at your option) any later version.
 *
 *  NEST is distributed in the hope that it will be useful,
 *  but WITHOUT ANY WARRANTY; without even the implied warranty of
 *  MERCHANTABILITY or FITNESS FOR A PARTICULAR PURPOSE.  See the
 *  GNU General Public License for more details.
 *
 *  You should have received a copy of the GNU General Public License
 *  along with NEST.  If not, see <http://www.gnu.org/licenses/>.
 *
 */

#include "event_delivery_manager.h"

// C++ includes:
#include <algorithm> // rotate
#include <iostream>
#include <numeric> // accumulate

// Includes from libnestutil:
#include "logging.h"

// Includes from nestkernel:
#include "connection_manager.h"
#include "connection_manager_impl.h"
#include "event_delivery_manager_impl.h"
#include "kernel_manager.h"
#include "mpi_manager_impl.h"
#include "send_buffer_position.h"
#include "source.h"
#include "vp_manager.h"
#include "vp_manager_impl.h"

// Includes from sli:
#include "dictutils.h"

namespace nest
{
EventDeliveryManager::EventDeliveryManager()
  : off_grid_spiking_( false )
  , moduli_()
  , slice_moduli_()
  , spike_register_()
  , off_grid_spike_register_()
  , send_buffer_secondary_events_()
  , recv_buffer_secondary_events_()
  , time_collocate_( 0.0 )
  , time_communicate_( 0.0 )
  , local_spike_counter_( std::vector< unsigned long >() )
  , send_buffer_spike_data_()
  , recv_buffer_spike_data_()
  , send_buffer_off_grid_spike_data_()
  , recv_buffer_off_grid_spike_data_()
  , send_buffer_target_data_()
  , recv_buffer_target_data_()
  , buffer_size_target_data_has_changed_( false )
  , buffer_size_spike_data_has_changed_( false )
  , gather_completed_checker_( CompletedChecker() )
{
}

EventDeliveryManager::~EventDeliveryManager()
{
}

void
EventDeliveryManager::initialize()
{
  const thread num_threads = kernel().vp_manager.get_num_threads();

  init_moduli();
  local_spike_counter_.resize( num_threads, 0 );
  reset_timers_counters();
  spike_register_.resize( num_threads );
  off_grid_spike_register_.resize( num_threads );
  gather_completed_checker_.resize( num_threads, false );
  // Ensures that ResetKernel resets off_grid_spiking_
  off_grid_spiking_ = false;
  buffer_size_target_data_has_changed_ = false;
  buffer_size_spike_data_has_changed_ = false;

#pragma omp parallel
  {
    const thread tid = kernel().vp_manager.get_thread_id();
    spike_register_[ tid ].resize(
      num_threads,
      std::vector< std::vector< Target > >(
        kernel().connection_manager.get_min_delay(),
        std::vector< Target >() ) );

    off_grid_spike_register_[ tid ].resize(
      num_threads,
      std::vector< std::vector< OffGridTarget > >(
        kernel().connection_manager.get_min_delay(),
        std::vector< OffGridTarget >() ) );
  } // of omp parallel
}

void
EventDeliveryManager::finalize()
{
  // clear the spike buffers
  std::vector< std::vector< std::vector< std::vector< Target > > > >().swap(
    spike_register_ );
  std::vector< std::vector< std::vector< std::vector< OffGridTarget > > > >()
    .swap( off_grid_spike_register_ );
  gather_completed_checker_.clear();

  send_buffer_secondary_events_.clear();
  recv_buffer_secondary_events_.clear();
  send_buffer_spike_data_.clear();
  recv_buffer_spike_data_.clear();
  send_buffer_off_grid_spike_data_.clear();
  recv_buffer_off_grid_spike_data_.clear();
}

void
EventDeliveryManager::set_status( const DictionaryDatum& dict )
{
  updateValue< bool >( dict, names::off_grid_spiking, off_grid_spiking_ );
}

void
EventDeliveryManager::get_status( DictionaryDatum& dict )
{
  def< bool >( dict, names::off_grid_spiking, off_grid_spiking_ );
  def< double >( dict, names::time_collocate, time_collocate_ );
  def< double >( dict, names::time_communicate, time_communicate_ );
  def< unsigned long >(
    dict,
    names::local_spike_counter,
    std::accumulate(
      local_spike_counter_.begin(), local_spike_counter_.end(), 0 ) );
}

void
EventDeliveryManager::clear_pending_spikes()
{
  configure_spike_data_buffers();
}

void
EventDeliveryManager::resize_send_recv_buffers_target_data()
{
  // compute send receive counts and allocate memory for buffers
  send_buffer_target_data_.resize(
    kernel().mpi_manager.get_buffer_size_target_data() );
  recv_buffer_target_data_.resize(
    kernel().mpi_manager.get_buffer_size_target_data() );
}

void
EventDeliveryManager::resize_send_recv_buffers_spike_data_()
{
  send_buffer_spike_data_.resize(
    kernel().mpi_manager.get_buffer_size_spike_data() );
  recv_buffer_spike_data_.resize(
    kernel().mpi_manager.get_buffer_size_spike_data() );
  send_buffer_off_grid_spike_data_.resize(
    kernel().mpi_manager.get_buffer_size_spike_data() );
  recv_buffer_off_grid_spike_data_.resize(
    kernel().mpi_manager.get_buffer_size_spike_data() );
}

void
EventDeliveryManager::configure_spike_data_buffers()
{
  assert( kernel().connection_manager.get_min_delay() != 0 );

  configure_spike_register();

  send_buffer_spike_data_.clear();
  send_buffer_off_grid_spike_data_.clear();

  resize_send_recv_buffers_spike_data_();
}

void
EventDeliveryManager::configure_spike_register()
{
  for ( thread tid = 0; tid < kernel().vp_manager.get_num_threads(); ++tid )
  {
    reset_spike_register_( tid );
    resize_spike_register_( tid );
  }
}

void
EventDeliveryManager::configure_secondary_buffers()
{
  send_buffer_secondary_events_.clear();
  send_buffer_secondary_events_.resize(
    kernel().mpi_manager.get_buffer_size_secondary_events_in_int() );
  recv_buffer_secondary_events_.clear();
  recv_buffer_secondary_events_.resize(
    kernel().mpi_manager.get_buffer_size_secondary_events_in_int() );
}

void
EventDeliveryManager::init_moduli()
{
  delay min_delay = kernel().connection_manager.get_min_delay();
  delay max_delay = kernel().connection_manager.get_max_delay();
  assert( min_delay != 0 );
  assert( max_delay != 0 );

  /*
   * Ring buffers use modulos to determine where to store incoming events
   * with given time stamps, relative to the beginning of the slice in which
   * the spikes are delivered from the queue, ie, the slice after the one
   * in which they were generated. The pertaining offsets are 0..max_delay-1.
   */

  moduli_.resize( min_delay + max_delay );

  for ( delay d = 0; d < min_delay + max_delay; ++d )
  {
    moduli_[ d ] = ( kernel().simulation_manager.get_clock().get_steps() + d )
      % ( min_delay + max_delay );
  }

  // Slice-based ring-buffers have one bin per min_delay steps,
  // up to max_delay.  Time is counted as for normal ring buffers.
  // The slice_moduli_ table maps time steps to these bins
  const size_t nbuff = static_cast< size_t >(
    std::ceil( static_cast< double >( min_delay + max_delay ) / min_delay ) );
  slice_moduli_.resize( min_delay + max_delay );
  for ( delay d = 0; d < min_delay + max_delay; ++d )
  {
    slice_moduli_[ d ] = ( ( kernel().simulation_manager.get_clock().get_steps()
                             + d ) / min_delay ) % nbuff;
  }
}

/**
 * This function is called after all nodes have been updated.
 * We can compute the value of (T+d) mod max_delay without explicit
 * reference to the network clock, because compute_moduli_ is
 * called whenever the network clock advances.
 * The various modulos for all available delays are stored in
 * a lookup-table and this table is rotated once per time slice.
 */
void
EventDeliveryManager::update_moduli()
{
  delay min_delay = kernel().connection_manager.get_min_delay();
  delay max_delay = kernel().connection_manager.get_max_delay();
  assert( min_delay != 0 );
  assert( max_delay != 0 );

  /*
   * Note that for updating the modulos, it is sufficient
   * to rotate the buffer to the left.
   */
  assert( moduli_.size() == ( index )( min_delay + max_delay ) );
  std::rotate( moduli_.begin(), moduli_.begin() + min_delay, moduli_.end() );

  /*
   For the slice-based ring buffer, we cannot rotate the table, but
   have to re-compute it, since max_delay_ may not be a multiple of
   min_delay_.  Reference time is the time at the beginning of the slice.
   */
  const size_t nbuff = static_cast< size_t >(
    std::ceil( static_cast< double >( min_delay + max_delay ) / min_delay ) );
  for ( delay d = 0; d < min_delay + max_delay; ++d )
  {
    slice_moduli_[ d ] = ( ( kernel().simulation_manager.get_clock().get_steps()
                             + d ) / min_delay ) % nbuff;
  }
}

void
EventDeliveryManager::reset_timers_counters()
{
  time_collocate_ = 0.0;
  time_communicate_ = 0.0;
  for (
    std::vector< unsigned long >::iterator it = local_spike_counter_.begin();
    it != local_spike_counter_.end();
    ++it )
  {
    ( *it ) = 0;
  }
}

void
EventDeliveryManager::write_done_marker_secondary_events_( const bool done )
{
  // write done marker at last position in every chunk
  const size_t chunk_size_in_int =
    kernel().mpi_manager.get_chunk_size_secondary_events_in_int();
  for ( thread rank = 0; rank < kernel().mpi_manager.get_num_processes();
        ++rank )
  {
    send_buffer_secondary_events_[ ( rank + 1 ) * chunk_size_in_int - 1 ] =
      done;
  }
}

void
EventDeliveryManager::gather_secondary_events( const bool done )
{
  write_done_marker_secondary_events_( done );
  kernel().mpi_manager.communicate_secondary_events_Alltoall(
    send_buffer_secondary_events_, recv_buffer_secondary_events_ );
}

bool
EventDeliveryManager::deliver_secondary_events( const thread tid,
  const bool called_from_wfr_update )
{
  return kernel().connection_manager.deliver_secondary_events(
    tid, called_from_wfr_update, recv_buffer_secondary_events_ );
}

void
EventDeliveryManager::gather_spike_data( const thread tid )
{
  if ( off_grid_spiking_ )
  {
    gather_spike_data_(
      tid, send_buffer_off_grid_spike_data_, recv_buffer_off_grid_spike_data_ );
  }
  else
  {
    gather_spike_data_( tid, send_buffer_spike_data_, recv_buffer_spike_data_ );
  }
}

template < typename SpikeDataT >
void
EventDeliveryManager::gather_spike_data_( const thread tid,
  std::vector< SpikeDataT >& send_buffer,
  std::vector< SpikeDataT >& recv_buffer )
{
  // Assume all threads have some work to do
  gather_completed_checker_.set( tid, false );
  assert( gather_completed_checker_.all_false() );

  const AssignedRanks assigned_ranks =
    kernel().vp_manager.get_assigned_ranks( tid );

  while ( not gather_completed_checker_.all_true() )
  {
    // Assume this is the last gather round and change to false
    // otherwise
    gather_completed_checker_.set( tid, true );

#pragma omp single
    {
      if ( kernel().mpi_manager.adaptive_spike_buffers()
        and buffer_size_spike_data_has_changed_ )
      {
        resize_send_recv_buffers_spike_data_();
        buffer_size_spike_data_has_changed_ = false;
      }
    } // of omp single; implicit barrier

    // Need to get new positions in case buffer size has changed
    SendBufferPosition send_buffer_position( assigned_ranks,
      kernel().mpi_manager.get_send_recv_count_spike_data_per_rank() );

    // Collocate spikes to send buffer
    const bool collocate_completed = collocate_spike_data_buffers_(
      tid, assigned_ranks, send_buffer_position, spike_register_, send_buffer );
    gather_completed_checker_.logical_and( tid, collocate_completed );

    if ( off_grid_spiking_ )
    {
      const bool collocate_completed_off_grid =
        collocate_spike_data_buffers_( tid,
          assigned_ranks,
          send_buffer_position,
          off_grid_spike_register_,
          send_buffer );
      gather_completed_checker_.logical_and(
        tid, collocate_completed_off_grid );
    }

#pragma omp barrier
    // Set markers to signal end of valid spikes, and remove spikes
    // from register that have been collected in send buffer.
    set_end_and_invalid_markers_(
      assigned_ranks, send_buffer_position, send_buffer );
    clean_spike_register_( tid );

    // If we do not have any spikes left, set corresponding marker in
    // send buffer.
    if ( gather_completed_checker_.all_true() )
    {
      // Needs to be called /after/ set_end_and_invalid_markers_.
      set_complete_marker_spike_data_(
        assigned_ranks, send_buffer_position, send_buffer );
#pragma omp barrier
    }

// Communicate spikes using a single thread.
#pragma omp single
    {
      if ( off_grid_spiking_ )
      {
        kernel().mpi_manager.communicate_off_grid_spike_data_Alltoall(
          send_buffer, recv_buffer );
      }
      else
      {
        kernel().mpi_manager.communicate_spike_data_Alltoall(
          send_buffer, recv_buffer );
      }
    } // of omp single; implicit barrier

    // Deliver spikes from receive buffer to ring buffers.
    const bool deliver_completed = deliver_events_( tid, recv_buffer );
    gather_completed_checker_.logical_and( tid, deliver_completed );

// Exit gather loop if all local threads and remote processes are
// done.
#pragma omp barrier
    // Resize mpi buffers, if necessary and allowed.
    if ( not gather_completed_checker_.all_true()
      and kernel().mpi_manager.adaptive_spike_buffers() )
    {
#pragma omp single
      {
        buffer_size_spike_data_has_changed_ =
          kernel().mpi_manager.increase_buffer_size_spike_data();
      }
    }
#pragma omp barrier

  } // of while

  reset_spike_register_( tid );
}

template < typename TargetT, typename SpikeDataT >
bool
EventDeliveryManager::collocate_spike_data_buffers_( const thread tid,
  const AssignedRanks& assigned_ranks,
  SendBufferPosition& send_buffer_position,
  std::vector< std::vector< std::vector< std::vector< TargetT > > > >&
    spike_register,
  std::vector< SpikeDataT >& send_buffer )
{
  reset_complete_marker_spike_data_(
    assigned_ranks, send_buffer_position, send_buffer );

  // Assume register is empty, will change to false if any entry can
  // not be fit into the MPI buffer.
  bool is_spike_register_empty = true;

  // First dimension: loop over writing thread
  for ( typename std::vector< std::
            vector< std::vector< std::vector< TargetT > > > >::iterator it =
          spike_register.begin();
        it != spike_register.end();
        ++it )
  {
    // Second dimension: fixed reading thread

<<<<<<< HEAD
    // Third dimension: loop over lags
    for ( unsigned int lag = 0; lag < ( *( *it ) )[ tid ].size(); ++lag )
=======
    // third dimension: loop over lags
    for ( unsigned int lag = 0; lag < ( *it )[ tid ].size(); ++lag )
>>>>>>> ddbc724b
    {
      // Fourth dimension: loop over entries
      for ( typename std::vector< TargetT >::iterator iiit =
              ( *it )[ tid ][ lag ].begin();
            iiit < ( *it )[ tid ][ lag ].end();
            ++iiit )
      {
        assert( not iiit->is_processed() );

        const thread rank = iiit->get_rank();

        if ( send_buffer_position.is_chunk_filled( rank ) )
        {
          is_spike_register_empty = false;
          if ( send_buffer_position.are_all_chunks_filled() )
          {
            return is_spike_register_empty;
          }
          else
          {
            continue;
          }
        }
        else
        {
          send_buffer[ send_buffer_position.idx( rank ) ].set(
            ( *iiit ).get_tid(),
            ( *iiit ).get_syn_id(),
            ( *iiit ).get_lcid(),
            lag,
            ( *iiit ).get_offset() );
          ( *iiit ).set_is_processed( true ); // mark entry for removal
          send_buffer_position.increase( rank );
        }
      }
    }
  }

  return is_spike_register_empty;
}

template < typename SpikeDataT >
void
EventDeliveryManager::set_end_and_invalid_markers_(
  const AssignedRanks& assigned_ranks,
  const SendBufferPosition& send_buffer_position,
  std::vector< SpikeDataT >& send_buffer )
{
  for ( thread rank = assigned_ranks.begin; rank < assigned_ranks.end; ++rank )
  {
    // thread-local index of (global) rank
    if ( send_buffer_position.idx( rank ) > send_buffer_position.begin( rank ) )
    {
      // Set end marker at last position that contains a valid
      // entry. This could possibly be the last entry in this
      // chunk. Since we call set_complete_marker_spike_data_ /after/
      // this function, the end marker would be replaced by a complete
      // marker. However, the effect of an end marker and a complete
      // marker /at the last position in a chunk/ leads effectively
      // to the same behavior: after this entry, the first entry of
      // the next chunk is read, i.e., the next element in the buffer.
      assert( send_buffer_position.idx( rank ) - 1
        < send_buffer_position.end( rank ) );
      send_buffer[ send_buffer_position.idx( rank ) - 1 ].set_end_marker();
    }
    else
    {
      assert( send_buffer_position.idx( rank )
        == send_buffer_position.begin( rank ) );
      send_buffer[ send_buffer_position.begin( rank ) ].set_invalid_marker();
    }
  }
}

template < typename SpikeDataT >
void
EventDeliveryManager::reset_complete_marker_spike_data_(
  const AssignedRanks& assigned_ranks,
  const SendBufferPosition& send_buffer_position,
  std::vector< SpikeDataT >& send_buffer ) const
{
  for ( thread rank = assigned_ranks.begin; rank < assigned_ranks.end; ++rank )
  {
    const thread idx = send_buffer_position.end( rank ) - 1;
    send_buffer[ idx ].reset_marker();
  }
}

template < typename SpikeDataT >
void
EventDeliveryManager::set_complete_marker_spike_data_(
  const AssignedRanks& assigned_ranks,
  const SendBufferPosition& send_buffer_position,
  std::vector< SpikeDataT >& send_buffer ) const
{
  for ( thread target_rank = assigned_ranks.begin;
        target_rank < assigned_ranks.end;
        ++target_rank )
  {
    // Use last entry for completion marker. For possible collision
    // with end marker, see comment in set_end_and_invalid_markers_.
    const thread idx = send_buffer_position.end( target_rank ) - 1;
    send_buffer[ idx ].set_complete_marker();
  }
}

template < typename SpikeDataT >
bool
EventDeliveryManager::deliver_events_( const thread tid,
  const std::vector< SpikeDataT >& recv_buffer )
{
  const unsigned int send_recv_count_spike_data_per_rank =
    kernel().mpi_manager.get_send_recv_count_spike_data_per_rank();
  const std::vector< ConnectorModel* >& cm =
    kernel().model_manager.get_synapse_prototypes( tid );

  bool are_others_completed = true;

  // deliver only at end of time slice
  assert( kernel().simulation_manager.get_to_step()
    == kernel().connection_manager.get_min_delay() );

  SpikeEvent se;

  // prepare Time objects for every possible time stamp within min_delay_
  std::vector< Time > prepared_timestamps(
    kernel().connection_manager.get_min_delay() );
  for ( size_t lag = 0;
        lag < ( size_t ) kernel().connection_manager.get_min_delay();
        ++lag )
  {
    prepared_timestamps[ lag ] =
      kernel().simulation_manager.get_clock() + Time::step( lag + 1 );
  }

  for ( thread rank = 0; rank < kernel().mpi_manager.get_num_processes();
        ++rank )
  {
    // check last entry for completed marker; needs to be done before
    // checking invalid marker to assure that this is always read
    if ( not recv_buffer[ ( rank + 1 ) * send_recv_count_spike_data_per_rank
               - 1 ].is_complete_marker() )
    {
      are_others_completed = false;
    }

    // continue with next rank if no spikes were sent by this rank
    if ( recv_buffer[ rank * send_recv_count_spike_data_per_rank ]
           .is_invalid_marker() )
    {
      continue;
    }

    for ( unsigned int i = 0; i < send_recv_count_spike_data_per_rank; ++i )
    {
      const SpikeDataT& spike_data =
        recv_buffer[ rank * send_recv_count_spike_data_per_rank + i ];

      if ( spike_data.get_tid() == tid )
      {
        se.set_stamp( prepared_timestamps[ spike_data.get_lag() ] );
        se.set_offset( spike_data.get_offset() );

        const index syn_id = spike_data.get_syn_id();
        const index lcid = spike_data.get_lcid();
        const index source_gid =
          kernel().connection_manager.get_source_gid( tid, syn_id, lcid );
        se.set_sender_gid( source_gid );

        kernel().connection_manager.send( tid, syn_id, lcid, cm, se );
      }

      // break if this was the last valid entry from this rank
      if ( spike_data.is_end_marker() )
      {
        break;
      }
    }
  }

  return are_others_completed;
}

void
EventDeliveryManager::gather_target_data( const thread tid )
{
  assert( not kernel().connection_manager.is_source_table_cleared() );

  // assume all threads have some work to do
  gather_completed_checker_.set( tid, false );
  assert( gather_completed_checker_.all_false() );

  const AssignedRanks assigned_ranks =
    kernel().vp_manager.get_assigned_ranks( tid );

  kernel().connection_manager.prepare_target_table( tid );
  kernel().connection_manager.reset_source_table_entry_point( tid );

  while ( not gather_completed_checker_.all_true() )
  {
    // assume this is the last gather round and change to false
    // otherwise
    gather_completed_checker_.set( tid, true );

#pragma omp single
    {
      if ( kernel().mpi_manager.adaptive_target_buffers()
        and buffer_size_target_data_has_changed_ )
      {
        resize_send_recv_buffers_target_data();
      }
    } // of omp single; implicit barrier

    kernel().connection_manager.restore_source_table_entry_point( tid );

    SendBufferPosition send_buffer_position( assigned_ranks,
      kernel().mpi_manager.get_send_recv_count_target_data_per_rank() );

    const bool gather_completed = collocate_target_data_buffers_(
      tid, assigned_ranks, send_buffer_position );
    gather_completed_checker_.logical_and( tid, gather_completed );

    if ( gather_completed_checker_.all_true() )
    {
      set_complete_marker_target_data_(
        tid, assigned_ranks, send_buffer_position );
#pragma omp barrier
    }
    kernel().connection_manager.save_source_table_entry_point( tid );
#pragma omp barrier
    kernel().connection_manager.clean_source_table( tid );
#pragma omp single
    {
      kernel().mpi_manager.communicate_target_data_Alltoall(
        send_buffer_target_data_, recv_buffer_target_data_ );
    } // of omp single

    const bool distribute_completed = distribute_target_data_buffers_( tid );
    gather_completed_checker_.logical_and( tid, distribute_completed );
#pragma omp barrier

    // resize mpi buffers, if necessary and allowed
    if ( not gather_completed_checker_.all_true()
      and kernel().mpi_manager.adaptive_target_buffers() )
    {
#pragma omp single
      {
        buffer_size_target_data_has_changed_ =
          kernel().mpi_manager.increase_buffer_size_target_data();
      }
    }
#pragma omp barrier
  } // of while

  kernel().connection_manager.clear_source_table( tid );
}

bool
EventDeliveryManager::collocate_target_data_buffers_( const thread tid,
  const AssignedRanks& assigned_ranks,
  SendBufferPosition& send_buffer_position )
{
  unsigned int num_target_data_written = 0;
  thread source_rank;
  TargetData next_target_data;
  bool valid_next_target_data;
  bool is_source_table_read = true;

  // no ranks to process for this thread
  if ( assigned_ranks.begin == assigned_ranks.end )
  {
    kernel().connection_manager.no_targets_to_process( tid );
    return is_source_table_read;
  }

  // reset markers
  for ( thread rank = assigned_ranks.begin; rank < assigned_ranks.end; ++rank )
  {
    // reset last entry to avoid accidentally communicating done
    // marker
    send_buffer_target_data_[ send_buffer_position.end( rank ) - 1 ]
      .reset_marker();
    // set first entry to invalid to avoid accidentally reading
    // uninitialized parts of the receive buffer
    send_buffer_target_data_[ send_buffer_position.begin( rank ) ]
      .set_invalid_marker();
  }

  while ( true )
  {
    valid_next_target_data =
      kernel().connection_manager.get_next_target_data( tid,
        assigned_ranks.begin,
        assigned_ranks.end,
        source_rank,
        next_target_data );
    if ( valid_next_target_data ) // add valid entry to MPI buffer
    {
      if ( send_buffer_position.idx( source_rank )
        == send_buffer_position.end( source_rank ) )
      {
        // entry does not fit in this part of the MPI buffer any more,
        // so we need to reject it
        kernel().connection_manager.reject_last_target_data( tid );
        // after rejecting the last target, we need to save the
        // position to start at this point again next communication
        // round
        kernel().connection_manager.save_source_table_entry_point( tid );
        // we have just rejected an entry, so source table can not be
        // fully read
        is_source_table_read = false;
        if ( num_target_data_written
          == ( send_buffer_position.send_recv_count_per_rank
               * assigned_ranks.size ) ) // buffer is full
        {
          return is_source_table_read;
        }
        else
        {
          continue;
        }
      }
      else
      {
        send_buffer_target_data_[ send_buffer_position.idx( source_rank ) ] =
          next_target_data;
        send_buffer_position.increase( source_rank );
      }
    }
    else // all connections have been processed
    {
      // mark end of valid data for each rank
      for ( thread rank = assigned_ranks.begin; rank < assigned_ranks.end;
            ++rank )
      {
        if ( send_buffer_position.idx( rank )
          > send_buffer_position.begin( rank ) )
        {
          send_buffer_target_data_[ send_buffer_position.idx( rank ) - 1 ]
            .set_end_marker();
        }
        else
        {
          send_buffer_target_data_[ send_buffer_position.begin( rank ) ]
            .set_invalid_marker();
        }
      }
      return is_source_table_read;
    } // of else
  }   // of while(true)
}

void
nest::EventDeliveryManager::set_complete_marker_target_data_( const thread tid,
  const AssignedRanks& assigned_ranks,
  const SendBufferPosition& send_buffer_position )
{
  for ( thread rank = assigned_ranks.begin; rank < assigned_ranks.end; ++rank )
  {
    const thread idx = send_buffer_position.end( rank ) - 1;
    send_buffer_target_data_[ idx ].set_complete_marker();
  }
}

bool
nest::EventDeliveryManager::distribute_target_data_buffers_( const thread tid )
{
  bool are_others_completed = true;
  const unsigned int send_recv_count_target_data_per_rank =
    kernel().mpi_manager.get_send_recv_count_target_data_per_rank();

  for ( thread rank = 0; rank < kernel().mpi_manager.get_num_processes();
        ++rank )
  {
    // Check last entry for completed marker
    if ( not recv_buffer_target_data_[ ( rank + 1 )
                 * send_recv_count_target_data_per_rank
               - 1 ].is_complete_marker() )
    {
      are_others_completed = false;
    }

    // Were targets sent by this rank?
    if ( recv_buffer_target_data_[ rank * send_recv_count_target_data_per_rank ]
           .is_invalid_marker() )
    {
      continue;
    }

    for ( unsigned int i = 0; i < send_recv_count_target_data_per_rank; ++i )
    {
      const TargetData& target_data =
        recv_buffer_target_data_[ rank * send_recv_count_target_data_per_rank
          + i ];
      if ( target_data.get_source_tid() == tid )
      {
        kernel().connection_manager.add_target( tid, rank, target_data );
      }

      // Is this the last target from this rank?
      if ( target_data.is_end_marker() )
      {
        break;
      }
    }
  }

  return are_others_completed;
}

void
EventDeliveryManager::resize_spike_register_( const thread tid )
{
  for ( std::vector< std::vector< std::vector< Target > > >::iterator it =
          spike_register_[ tid ].begin();
        it != spike_register_[ tid ].end();
        ++it )
  {
    it->resize(
      kernel().connection_manager.get_min_delay(), std::vector< Target >( 0 ) );
  }

  for (
    std::vector< std::vector< std::vector< OffGridTarget > > >::iterator it =
      off_grid_spike_register_[ tid ].begin();
    it != off_grid_spike_register_[ tid ].end();
    ++it )
  {
    it->resize( kernel().connection_manager.get_min_delay(),
      std::vector< OffGridTarget >( 0 ) );
  }
}

} // of namespace nest<|MERGE_RESOLUTION|>--- conflicted
+++ resolved
@@ -468,13 +468,8 @@
   {
     // Second dimension: fixed reading thread
 
-<<<<<<< HEAD
     // Third dimension: loop over lags
-    for ( unsigned int lag = 0; lag < ( *( *it ) )[ tid ].size(); ++lag )
-=======
-    // third dimension: loop over lags
     for ( unsigned int lag = 0; lag < ( *it )[ tid ].size(); ++lag )
->>>>>>> ddbc724b
     {
       // Fourth dimension: loop over entries
       for ( typename std::vector< TargetT >::iterator iiit =
