/*
 *  conn_builder.h
 *
 *  This file is part of NEST.
 *
 *  Copyright (C) 2004 The NEST Initiative
 *
 *  NEST is free software: you can redistribute it and/or modify
 *  it under the terms of the GNU General Public License as published by
 *  the Free Software Foundation, either version 2 of the License, or
 *  (at your option) any later version.
 *
 *  NEST is distributed in the hope that it will be useful,
 *  but WITHOUT ANY WARRANTY; without even the implied warranty of
 *  MERCHANTABILITY or FITNESS FOR A PARTICULAR PURPOSE.  See the
 *  GNU General Public License for more details.
 *
 *  You should have received a copy of the GNU General Public License
 *  along with NEST.  If not, see <http://www.gnu.org/licenses/>.
 *
 */

#ifndef CONN_BUILDER_H
#define CONN_BUILDER_H

/**
 * Class managing flexible connection creation.
 *
 * Created based on the connection_creator used for spatial networks.
 *
 */

// C++ includes:
#include <map>
#include <vector>
#include <set>

// Includes from librandom:
#include "gslrandomgen.h"

// Includes from nestkernel:
#include "conn_parameter.h"
#include "node_collection.h"
#include "nest_time.h"
#include "parameter.h"

// Includes from sli:
#include "dictdatum.h"
#include "sliexceptions.h"

namespace nest
{
class Node;
class ConnParameter;
class SparseNodeArray;

/**
 * Abstract base class for ConnBuilders.
 *
 * The base class extracts and holds parameters and provides
 * the connect interface. Derived classes implement the connect
 * method.
 *
 * @note Naming classes *Builder to avoid name confusion with Connector classes.
 */

class ConnBuilder
{
public:
  /**
   * Connect sources to targets according to specifications in dictionary.
   *
   * To create a connection, call
   *
   *   cb.connect();
   *
   * where conn_spec_dict speficies connection type and its parameters.
   */
  virtual void connect();
  virtual void disconnect();

  //! parameters: sources, targets, specifications
  ConnBuilder( NodeCollectionPTR, NodeCollectionPTR, const DictionaryDatum&, const std::vector< DictionaryDatum >& );
  virtual ~ConnBuilder();

  index
  get_synapse_model() const
  {
    if ( synapse_model_id_.size() > 1 )
    {
      throw KernelException( "Can only retrieve synapse model when one synapse per connection is used." );
    }
    return synapse_model_id_[ 0 ];
  }

  bool
  get_default_delay() const
  {
    if ( synapse_model_id_.size() > 1 )
    {
      throw KernelException( "Can only retrieve default delay when one synapse per connection is used." );
    }
    return default_delay_[ 0 ];
  }

  void set_pre_synaptic_element_name( const std::string& name );
  void set_post_synaptic_element_name( const std::string& name );

  bool all_parameters_scalar_() const;

  bool change_connected_synaptic_elements( index, index, const int, int );

  virtual bool
  supports_symmetric() const
  {
    return false;
  }

  virtual bool
  is_symmetric() const
  {
    return false;
  }

  //! Return true if rule is applicable only to nodes with proxies
  virtual bool
  requires_proxies() const
  {
    return true;
  }

protected:
  //! Implements the actual connection algorithm
  virtual void connect_() = 0;
  virtual void
  sp_connect_()
  {
    throw NotImplemented( "This connection rule is not implemented for structural plasticity." );
  }
  virtual void
  disconnect_()
  {
    throw NotImplemented( "This disconnection rule is not implemented." );
  }
  virtual void
  sp_disconnect_()
  {
    throw NotImplemented( "This connection rule is not implemented for structural plasticity." );
  }

  //! Create connection between given nodes, fill parameter values
  void single_connect_( index, Node&, thread, librandom::RngPtr& );
  void single_disconnect_( index, Node&, thread );

  /**
   * Moves pointer in parameter array.
   *
   * Calls value-function of all parameters being instantiations of
   * ArrayDoubleParameter or ArrayIntegerParameter, thus moving the pointer
   * to the next parameter value. The function is called when the target
   * node is not located on the current thread or MPI-process and read of an
   * array.
   */
  void skip_conn_parameter_( thread, size_t n_skip = 1 );

  /**
   * Returns true if conventional looping over targets is indicated.
   *
   * Conventional looping over targets must be used if
   * - any connection parameter requires skipping
   * - targets are not given as a simple range (lookup otherwise too slow)
   *
   * Conventional looping should be used if
   * - the number of targets is smaller than the number of local nodes
   *
   * For background, see Ippen et al (2017).
   *
   * @return true if conventional looping is to be used
   */
  bool loop_over_targets_() const;

  NodeCollectionPTR sources_;
  NodeCollectionPTR targets_;

  bool allow_autapses_;
  bool allow_multapses_;
  bool make_symmetric_;
  bool creates_symmetric_connections_;

  //! buffer for exceptions raised in threads
  std::vector< std::shared_ptr< WrappedThreadException > > exceptions_raised_;

  // Name of the pre synaptic and post synaptic elements for this connection
  // builder
  Name pre_synaptic_element_name_;
  Name post_synaptic_element_name_;

  bool use_pre_synaptic_element_;
  bool use_post_synaptic_element_;

  inline bool
  use_structural_plasticity_() const
  {
    return use_pre_synaptic_element_ and use_post_synaptic_element_;
  }

private:
  typedef std::map< Name, ConnParameter* > ConnParameterMap;

  std::vector< index > synapse_model_id_;

  //! indicate that weight and delay should not be set per synapse
  std::vector< bool > default_weight_and_delay_;

  //! indicate that weight should not be set per synapse
  std::vector< bool > default_weight_;

  //! indicate that delay should not be set per synapse
  std::vector< bool > default_delay_;

<<<<<<< HEAD
=======
  // null-pointer indicates that default be used
  std::vector< ConnParameter* > weights_;
  std::vector< ConnParameter* > delays_;

>>>>>>> 17a619ea
  //! all other parameters, mapping name to value representation
  std::vector< ConnParameterMap > synapse_params_;

  //! dictionaries to pass to connect function, one per thread for every syn_spec
  std::vector< std::vector< DictionaryDatum > > param_dicts_;

  //! empty dictionary to pass to connect function, one per thread so that the all threads do not
  //! create and use the same dictionary as this leads to performance issues.
  std::vector< DictionaryDatum > dummy_param_dicts_;

  //! synapse-specific parameters that should be skipped when we set default synapse parameters
  std::set< Name > skip_syn_params_;

  //! synapse-specific parameters that must be integers
  std::set< Name > integer_params_;

  /**
   * Collects all array parameters in a vector.
   *
   * If the inserted parameter is an array it will be added to a vector of
   * ConnParameters. This vector will be exploited in some connection
   * routines to ensuring thread-safety.
   */
  void register_parameters_requiring_skipping_( ConnParameter& param );

  /*
   * Set synapse specific parameters.
   */
  void set_synapse_model_( DictionaryDatum syn_params, size_t indx );
  void set_default_weight_or_delay_( DictionaryDatum syn_params, size_t indx );
  void set_synapse_params( DictionaryDatum syn_defaults, DictionaryDatum syn_params, size_t indx );
  void set_structural_plasticity_parameters( std::vector< DictionaryDatum > syn_specs );

  /**
   * Reset weight and delay pointers
   */
  void reset_weights_();
  void reset_delays_();

protected:
  //! pointers to connection parameters specified as arrays
  std::vector< ConnParameter* > parameters_requiring_skipping_;

  // null-pointer indicates that default be used
  ConnParameter* delay_;
  ConnParameter* weight_;
};

class OneToOneBuilder : public ConnBuilder
{
public:
  OneToOneBuilder( NodeCollectionPTR sources,
    NodeCollectionPTR targets,
    const DictionaryDatum& conn_spec,
    const std::vector< DictionaryDatum >& syn_specs );

  bool
  supports_symmetric() const
  {
    return true;
  }

  bool
  requires_proxies() const
  {
    return false;
  }

protected:
  void connect_();
  void sp_connect_();
  void disconnect_();
  void sp_disconnect_();
};

class AllToAllBuilder : public ConnBuilder
{
public:
  AllToAllBuilder( NodeCollectionPTR sources,
    NodeCollectionPTR targets,
    const DictionaryDatum& conn_spec,
    const std::vector< DictionaryDatum >& syn_specs )
    : ConnBuilder( sources, targets, conn_spec, syn_specs )
  {
  }

  bool
  is_symmetric() const
  {
    return sources_ == targets_ and all_parameters_scalar_();
  }

  bool
  requires_proxies() const
  {
    return false;
  }

protected:
  void connect_();
  void sp_connect_();
  void disconnect_();
  void sp_disconnect_();

private:
  void inner_connect_( const int, librandom::RngPtr&, Node*, index, bool );
};


class FixedInDegreeBuilder : public ConnBuilder
{
public:
  FixedInDegreeBuilder( NodeCollectionPTR,
    NodeCollectionPTR,
    const DictionaryDatum&,
    const std::vector< DictionaryDatum >& );

protected:
  void connect_();

private:
  void inner_connect_( const int, librandom::RngPtr&, Node*, index, bool, long );
  ParameterDatum indegree_;
};

class FixedOutDegreeBuilder : public ConnBuilder
{
public:
  FixedOutDegreeBuilder( NodeCollectionPTR,
    NodeCollectionPTR,
    const DictionaryDatum&,
    const std::vector< DictionaryDatum >& );

protected:
  void connect_();

private:
  ParameterDatum outdegree_;
};

class FixedTotalNumberBuilder : public ConnBuilder
{
public:
  FixedTotalNumberBuilder( NodeCollectionPTR,
    NodeCollectionPTR,
    const DictionaryDatum&,
    const std::vector< DictionaryDatum >& );

protected:
  void connect_();

private:
  long N_;
};

class BernoulliBuilder : public ConnBuilder
{
public:
  BernoulliBuilder( NodeCollectionPTR,
    NodeCollectionPTR,
    const DictionaryDatum&,
    const std::vector< DictionaryDatum >& );

protected:
  void connect_();

private:
  void inner_connect_( const int, librandom::RngPtr&, Node*, index );
  ParameterDatum p_; //!< connection probability
};

class SymmetricBernoulliBuilder : public ConnBuilder
{
public:
  SymmetricBernoulliBuilder( NodeCollectionPTR,
    NodeCollectionPTR,
    const DictionaryDatum&,
    const std::vector< DictionaryDatum >& );

  bool
  supports_symmetric() const
  {
    return true;
  }

protected:
  void connect_();

private:
  double p_; //!< connection probability
};

class SPBuilder : public ConnBuilder
{
public:
  SPBuilder( NodeCollectionPTR sources,
    NodeCollectionPTR targets,
    const DictionaryDatum& conn_spec,
    const std::vector< DictionaryDatum >& syn_spec );

  std::string
  get_pre_synaptic_element_name() const
  {
    return pre_synaptic_element_name_.toString();
  }
  std::string
  get_post_synaptic_element_name() const
  {
    return post_synaptic_element_name_.toString();
  }

  /**
   * Writes the default delay of the connection model, if the
   * SPBuilder only uses the default delay. If not, the min/max_delay
   * has to be specified explicitly with the kernel status.
   */
  void update_delay( delay& d ) const;

  /**
   *  @note Only for internal use by SPManager.
   */
  void sp_connect( const std::vector< index >& sources, const std::vector< index >& targets );

protected:
  using ConnBuilder::connect_;
  void connect_();
  void connect_( NodeCollectionPTR sources, NodeCollectionPTR targets );

  /**
   * In charge of dynamically creating the new synapses
   * @param sources nodes from which synapses can be created
   * @param targets target nodes for the newly created synapses
   */
  void connect_( const std::vector< index >& sources, const std::vector< index >& targets );
};

inline void
ConnBuilder::register_parameters_requiring_skipping_( ConnParameter& param )
{
  if ( param.is_array() )
  {
    parameters_requiring_skipping_.push_back( &param );
  }
}

inline void
ConnBuilder::skip_conn_parameter_( thread target_thread, size_t n_skip )
{
  for ( std::vector< ConnParameter* >::iterator it = parameters_requiring_skipping_.begin();
        it != parameters_requiring_skipping_.end();
        ++it )
  {
    ( *it )->skip( target_thread, n_skip );
  }
}

} // namespace nest

#endif<|MERGE_RESOLUTION|>--- conflicted
+++ resolved
@@ -218,13 +218,10 @@
   //! indicate that delay should not be set per synapse
   std::vector< bool > default_delay_;
 
-<<<<<<< HEAD
-=======
   // null-pointer indicates that default be used
   std::vector< ConnParameter* > weights_;
   std::vector< ConnParameter* > delays_;
 
->>>>>>> 17a619ea
   //! all other parameters, mapping name to value representation
   std::vector< ConnParameterMap > synapse_params_;
 
