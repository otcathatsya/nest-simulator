--- conflicted
+++ resolved
@@ -56,15 +56,12 @@
     throw NotImplemented( "Cannot handle parameter type." );
   // return new ArrayDoubleParameter(**dvd);
 
-<<<<<<< HEAD
-=======
   // array of integer
   IntVectorDatum* ivd = dynamic_cast< IntVectorDatum* >( t.datum() );
   if ( ivd )
     throw NotImplemented( "Cannot handle parameter type." );
   // return new ArrayIntegerParameter(**ivd);
 
->>>>>>> e4d6836a
   throw BadProperty( std::string ("Cannot handle parameter type. Received ") + t.datum()->gettypename().toString() );
 }
 
