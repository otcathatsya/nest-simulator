--- conflicted
+++ resolved
@@ -79,17 +79,12 @@
 		music_event_handler.h music_event_handler.cpp\
 		nest.h nest.cpp\
 		kernel_manager.h kernel_manager.cpp\
-<<<<<<< HEAD
-		vp_manager.h vp_manager.cpp \
-		io_manager.h io_manager.cpp \
-		simulation_manager.h simulation_manager.cpp \
-		event_delivery_manager.h event_delivery_manager.cpp
-=======
 		vp_manager.h vp_manager.cpp\
 		io_manager.h io_manager.cpp\
-		simulation_manager.h simulation_manager.cpp\
+		simulation_manager.h simulation_manager.cpp \
+		event_delivery_manager.h event_delivery_manager_impl.h\
+		event_delivery_manager.cpp\
 		node_manager.h node_manager.cpp
->>>>>>> ba67d4b1
 
 libnest_la_LIBADD= @LIBLTDL@ @LIBADD_DL@
 
