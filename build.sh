#!/bin/sh

set -e
set -x

mkdir -p $HOME/.matplotlib
cat > $HOME/.matplotlib/matplotlibrc <<EOF
    # ZYV
    backend : svg
EOF

if [ "$xMPI" = "1" ] ; then

cat > $HOME/.nestrc <<EOF
    % ZYV: NEST MPI configuration
    /mpirun
    [/integertype /stringtype]
    [/numproc     /slifile]
    {
     () [
      (mpirun -np ) numproc cvs ( ) statusdict/prefix :: (/bin/nest )  slifile
     ] {join} Fold
    } Function def
EOF
 
    CONFIGURE_MPI="--with-mpi"

else
    CONFIGURE_MPI="--without-mpi"
fi

if [ "$xPYTHON" = "1" ] ; then
    CONFIGURE_PYTHON="--with-python"
else
    CONFIGURE_PYTHON="--without-python"
fi

if [ "$xGSL" = "1" ] ; then
    CONFIGURE_GSL="--with-gsl"
else
    CONFIGURE_GSL="--without-gsl"
fi

./bootstrap.sh

NEST_VPATH=build
NEST_RESULT=result

mkdir "$NEST_VPATH" "$NEST_RESULT" 
mkdir "$NEST_VPATH/reports"

NEST_RESULT=$(readlink -f $NEST_RESULT)

<<<<<<< HEAD
=======
cd "$NEST_VPATH"

../configure \
    --prefix="$NEST_RESULT"  CC=mpicc CXX=mpic++ \
    $CONFIGURE_MPI \
    $CONFIGURE_PYTHON \
    $CONFIGURE_GSL \

make
make install
make installcheck

>>>>>>> 235867ea
# static code analysis
# initialize vera++
mkdir -p vera_home

# on ubuntu vera++ is installed to /usr/
# copy all scripts/rules/ ... into ./vera_home
cp -r /usr/lib/vera++/* ./vera_home
# create the nest-profile for vera++
cat > ./vera_home/profiles/nest <<EOF
#!/usr/bin/tclsh
# This profile includes all the rules for checking NEST
set rules {
  F001
  F002
  L001
  L002
  L003
  L005
  L006
  T001
  T002
  T004
  T005
  T006
  T007
  T010
  T011
  T012
  T013
  T017
  T018
  T019
}
EOF

# initialize and build cppcheck 1.69
git clone https://github.com/danmar/cppcheck.git
# go into source directory of cppcheck
cd cppcheck
# set git to 1.69 version
git checkout tags/1.69
# build cppcheck => now there is an executable ./cppcheck
mkdir -p install
make PREFIX=$PWD/install CFGDIR=$PWD/install/cfg HAVE_RULES=yes install
# make cppcheck available
export PATH=$PATH:$PWD/install/bin
# check everything is alright
cppcheck --version
# go back to NEST sources
cd ..

# Extracting changed files in PR / push
echo "Extract changed files..."
if [ "$TRAVIS_PULL_REQUEST" != "false" ]; then
  file_names=`curl "https://api.github.com/repos/$TRAVIS_REPO_SLUG/pulls/$TRAVIS_PULL_REQUEST/files" | jq '.[] | .filename' | tr '\n' ' ' | tr '"' ' '`
else
  # extract filenames via git => has some problems with history rewrites
  # see https://github.com/travis-ci/travis-ci/issues/2668
  file_names=`(git diff --name-only $TRAVIS_COMMIT_RANGE || echo "") | tr '\n' ' '`
fi
format_error_files=""

for f in $file_names; do
  if [ ! -f "$f" ]; then
    echo "$f : Is not a file or does not exist anymore."
    continue
  fi
  # filter files
  case $f in
    *.h | *.c | *.cc | *.hpp | *.cpp )
      echo "Static analysis on file $f:"
      f_base=$NEST_VPATH/reports/`basename $f`
      # Vera++ checks the specified list of rules given in the profile 
      # nest which is placed in the <vera++ root>/lib/vera++/profile
      vera++ --root ./vera_home --profile nest $f > ${f_base}_vera.txt 2>&1
      echo "\n - vera++ for $f:"
      cat ${f_base}_vera.txt

      cppcheck --enable=all --inconclusive --std=c++03 $f > ${f_base}_cppcheck.txt 2>&1
      echo "\n - cppcheck for $f:"
      cat ${f_base}_cppcheck.txt

      # clang format creates tempory formatted file
      clang-format-3.6 $f > ${f_base}_formatted_$TRAVIS_COMMIT.txt
      # compare the committed file and formatted file and 
      # writes the differences to a temp file
      echo "\n - clang-format for $f:"
      diff $f ${f_base}_formatted_$TRAVIS_COMMIT.txt | tee ${f_base}_clang_format.txt
      cat ${f_base}_clang_format.txt

      # remove temporary files
      rm ${f_base}_formatted_$TRAVIS_COMMIT.txt

      if [ -s ${f_base}_clang_format.txt ]; then 
        # file exists and has size greater than zero
        format_error_files="$format_error_files $f"
      fi

      ;;
    *)
      echo "$f : not a C/CPP file. Do not do static analysis / formatting checking."
      continue
  esac
done

# Remove cppcheck files, otherwise 'regressiontests/ticket-659-copyright.py' will complain
rm -rf ./cppcheck

cd "$NEST_VPATH"

../configure \
    --prefix="$NEST_RESULT"  CC=mpicc CXX=mpic++ \
    $CONFIGURE_MPI \
    $CONFIGURE_PYTHON \
    $CONFIGURE_GSL \

export PYTHONPATH=$NEST_RESULT/lib/python2.7/site-packages:$PYTHONPATH
export PYTHONPATH=/usr/local/bin:$NEST_RESULT/lib64/python2.7/site-packages:$PYTHONPATH
export PATH=~/.local/bin:/usr/local/bin:$NEST_RESULT/bin:$PATH
make
make install
make installcheck

if [ "$format_error_files" != "" ]; then
  echo "There are files with a formatting error: $format_error_files ."
  exit 42
fi

if [ "$TRAVIS_PULL_REQUEST" != "false" ]; then
  echo "WARNING: Not uploading results as this is a pull request" >&2
  exit 0
fi
<|MERGE_RESOLUTION|>--- conflicted
+++ resolved
@@ -51,21 +51,6 @@
 
 NEST_RESULT=$(readlink -f $NEST_RESULT)
 
-<<<<<<< HEAD
-=======
-cd "$NEST_VPATH"
-
-../configure \
-    --prefix="$NEST_RESULT"  CC=mpicc CXX=mpic++ \
-    $CONFIGURE_MPI \
-    $CONFIGURE_PYTHON \
-    $CONFIGURE_GSL \
-
-make
-make install
-make installcheck
-
->>>>>>> 235867ea
 # static code analysis
 # initialize vera++
 mkdir -p vera_home
@@ -182,9 +167,6 @@
     $CONFIGURE_PYTHON \
     $CONFIGURE_GSL \
 
-export PYTHONPATH=$NEST_RESULT/lib/python2.7/site-packages:$PYTHONPATH
-export PYTHONPATH=/usr/local/bin:$NEST_RESULT/lib64/python2.7/site-packages:$PYTHONPATH
-export PATH=~/.local/bin:/usr/local/bin:$NEST_RESULT/bin:$PATH
 make
 make install
 make installcheck
